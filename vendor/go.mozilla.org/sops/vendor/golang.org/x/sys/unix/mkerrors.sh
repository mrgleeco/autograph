#!/usr/bin/env bash
# Copyright 2009 The Go Authors. All rights reserved.
# Use of this source code is governed by a BSD-style
# license that can be found in the LICENSE file.

# Generate Go code listing errors and other #defined constant
# values (ENAMETOOLONG etc.), by asking the preprocessor
# about the definitions.

unset LANG
export LC_ALL=C
export LC_CTYPE=C

if test -z "$GOARCH" -o -z "$GOOS"; then
	echo 1>&2 "GOARCH or GOOS not defined in environment"
	exit 1
fi

# Check that we are using the new build system if we should
if [[ "$GOOS" -eq "linux" ]] && [[ "$GOARCH" != "sparc64" ]]; then
	if [[ "$GOLANG_SYS_BUILD" -ne "docker" ]]; then
		echo 1>&2 "In the new build system, mkerrors should not be called directly."
		echo 1>&2 "See README.md"
		exit 1
	fi
fi

CC=${CC:-cc}

if [[ "$GOOS" -eq "solaris" ]]; then
	# Assumes GNU versions of utilities in PATH.
	export PATH=/usr/gnu/bin:$PATH
fi

uname=$(uname)

includes_Darwin='
#define _DARWIN_C_SOURCE
#define KERNEL
#define _DARWIN_USE_64_BIT_INODE
#include <sys/types.h>
#include <sys/event.h>
#include <sys/ptrace.h>
#include <sys/socket.h>
#include <sys/sockio.h>
#include <sys/sysctl.h>
#include <sys/mman.h>
#include <sys/wait.h>
#include <net/bpf.h>
#include <net/if.h>
#include <net/if_types.h>
#include <net/route.h>
#include <netinet/in.h>
#include <netinet/ip.h>
#include <termios.h>
'

includes_DragonFly='
#include <sys/types.h>
#include <sys/event.h>
#include <sys/socket.h>
#include <sys/sockio.h>
#include <sys/sysctl.h>
#include <sys/mman.h>
#include <sys/wait.h>
#include <sys/ioctl.h>
#include <net/bpf.h>
#include <net/if.h>
#include <net/if_types.h>
#include <net/route.h>
#include <netinet/in.h>
#include <termios.h>
#include <netinet/ip.h>
#include <net/ip_mroute/ip_mroute.h>
'

includes_FreeBSD='
#include <sys/param.h>
#include <sys/types.h>
#include <sys/event.h>
#include <sys/socket.h>
#include <sys/sockio.h>
#include <sys/sysctl.h>
#include <sys/mman.h>
#include <sys/wait.h>
#include <sys/ioctl.h>
#include <net/bpf.h>
#include <net/if.h>
#include <net/if_types.h>
#include <net/route.h>
#include <netinet/in.h>
#include <termios.h>
#include <netinet/ip.h>
#include <netinet/ip_mroute.h>
#include <sys/extattr.h>

#if __FreeBSD__ >= 10
#define IFT_CARP	0xf8	// IFT_CARP is deprecated in FreeBSD 10
#undef SIOCAIFADDR
#define SIOCAIFADDR	_IOW(105, 26, struct oifaliasreq)	// ifaliasreq contains if_data
#undef SIOCSIFPHYADDR
#define SIOCSIFPHYADDR	_IOW(105, 70, struct oifaliasreq)	// ifaliasreq contains if_data
#endif
'

includes_Linux='
#define _LARGEFILE_SOURCE
#define _LARGEFILE64_SOURCE
#ifndef __LP64__
#define _FILE_OFFSET_BITS 64
#endif
#define _GNU_SOURCE

// <sys/ioctl.h> is broken on powerpc64, as it fails to include definitions of
// these structures. We just include them copied from <bits/termios.h>.
#if defined(__powerpc__)
struct sgttyb {
        char    sg_ispeed;
        char    sg_ospeed;
        char    sg_erase;
        char    sg_kill;
        short   sg_flags;
};

struct tchars {
        char    t_intrc;
        char    t_quitc;
        char    t_startc;
        char    t_stopc;
        char    t_eofc;
        char    t_brkc;
};

struct ltchars {
        char    t_suspc;
        char    t_dsuspc;
        char    t_rprntc;
        char    t_flushc;
        char    t_werasc;
        char    t_lnextc;
};
#endif

#include <bits/sockaddr.h>
#include <sys/epoll.h>
#include <sys/inotify.h>
#include <sys/ioctl.h>
#include <sys/mman.h>
#include <sys/mount.h>
#include <sys/prctl.h>
#include <sys/stat.h>
#include <sys/types.h>
#include <sys/time.h>
#include <sys/socket.h>
#include <linux/if.h>
#include <linux/if_alg.h>
#include <linux/if_arp.h>
#include <linux/if_ether.h>
#include <linux/if_tun.h>
#include <linux/if_packet.h>
#include <linux/if_addr.h>
#include <linux/falloc.h>
#include <linux/filter.h>
#include <linux/fs.h>
#include <linux/netlink.h>
#include <linux/random.h>
#include <linux/reboot.h>
#include <linux/rtnetlink.h>
#include <linux/ptrace.h>
#include <linux/sched.h>
#include <linux/wait.h>
#include <linux/icmpv6.h>
#include <linux/serial.h>
#include <linux/can.h>
<<<<<<< HEAD
=======
#include <linux/vm_sockets.h>
>>>>>>> 45247285
#include <net/route.h>
#include <asm/termbits.h>

#ifndef MSG_FASTOPEN
#define MSG_FASTOPEN    0x20000000
#endif

#ifndef PTRACE_GETREGS
#define PTRACE_GETREGS	0xc
#endif

#ifndef PTRACE_SETREGS
#define PTRACE_SETREGS	0xd
#endif

#ifndef SOL_NETLINK
#define SOL_NETLINK	270
#endif

#ifdef SOL_BLUETOOTH
// SPARC includes this in /usr/include/sparc64-linux-gnu/bits/socket.h
// but it is already in bluetooth_linux.go
#undef SOL_BLUETOOTH
#endif

// Certain constants are missing from the fs/crypto UAPI
#define FS_KEY_DESC_PREFIX              "fscrypt:"
#define FS_KEY_DESC_PREFIX_SIZE         8
#define FS_MAX_KEY_SIZE                 64
'

includes_NetBSD='
#include <sys/types.h>
#include <sys/param.h>
#include <sys/event.h>
#include <sys/mman.h>
#include <sys/socket.h>
#include <sys/sockio.h>
#include <sys/sysctl.h>
#include <sys/termios.h>
#include <sys/ttycom.h>
#include <sys/wait.h>
#include <net/bpf.h>
#include <net/if.h>
#include <net/if_types.h>
#include <net/route.h>
#include <netinet/in.h>
#include <netinet/in_systm.h>
#include <netinet/ip.h>
#include <netinet/ip_mroute.h>
#include <netinet/if_ether.h>

// Needed since <sys/param.h> refers to it...
#define schedppq 1
'

includes_OpenBSD='
#include <sys/types.h>
#include <sys/param.h>
#include <sys/event.h>
#include <sys/mman.h>
#include <sys/socket.h>
#include <sys/sockio.h>
#include <sys/sysctl.h>
#include <sys/termios.h>
#include <sys/ttycom.h>
#include <sys/wait.h>
#include <net/bpf.h>
#include <net/if.h>
#include <net/if_types.h>
#include <net/if_var.h>
#include <net/route.h>
#include <netinet/in.h>
#include <netinet/in_systm.h>
#include <netinet/ip.h>
#include <netinet/ip_mroute.h>
#include <netinet/if_ether.h>
#include <net/if_bridge.h>

// We keep some constants not supported in OpenBSD 5.5 and beyond for
// the promise of compatibility.
#define EMUL_ENABLED		0x1
#define EMUL_NATIVE		0x2
#define IPV6_FAITH		0x1d
#define IPV6_OPTIONS		0x1
#define IPV6_RTHDR_STRICT	0x1
#define IPV6_SOCKOPT_RESERVED1	0x3
#define SIOCGIFGENERIC		0xc020693a
#define SIOCSIFGENERIC		0x80206939
#define WALTSIG			0x4
'

includes_SunOS='
#include <limits.h>
#include <sys/types.h>
#include <sys/socket.h>
#include <sys/sockio.h>
#include <sys/mman.h>
#include <sys/wait.h>
#include <sys/ioctl.h>
#include <net/bpf.h>
#include <net/if.h>
#include <net/if_arp.h>
#include <net/if_types.h>
#include <net/route.h>
#include <netinet/in.h>
#include <termios.h>
#include <netinet/ip.h>
#include <netinet/ip_mroute.h>
'


includes='
#include <sys/types.h>
#include <sys/file.h>
#include <fcntl.h>
#include <dirent.h>
#include <sys/socket.h>
#include <netinet/in.h>
#include <netinet/ip.h>
#include <netinet/ip6.h>
#include <netinet/tcp.h>
#include <errno.h>
#include <sys/signal.h>
#include <signal.h>
#include <sys/resource.h>
#include <time.h>
'
ccflags="$@"

# Write go tool cgo -godefs input.
(
	echo package unix
	echo
	echo '/*'
	indirect="includes_$(uname)"
	echo "${!indirect} $includes"
	echo '*/'
	echo 'import "C"'
	echo 'import "syscall"'
	echo
	echo 'const ('

	# The gcc command line prints all the #defines
	# it encounters while processing the input
	echo "${!indirect} $includes" | $CC -x c - -E -dM $ccflags |
	awk '
		$1 != "#define" || $2 ~ /\(/ || $3 == "" {next}

		$2 ~ /^E([ABCD]X|[BIS]P|[SD]I|S|FL)$/ {next}  # 386 registers
		$2 ~ /^(SIGEV_|SIGSTKSZ|SIGRT(MIN|MAX))/ {next}
		$2 ~ /^(SCM_SRCRT)$/ {next}
		$2 ~ /^(MAP_FAILED)$/ {next}
		$2 ~ /^ELF_.*$/ {next}# <asm/elf.h> contains ELF_ARCH, etc.

		$2 ~ /^EXTATTR_NAMESPACE_NAMES/ ||
		$2 ~ /^EXTATTR_NAMESPACE_[A-Z]+_STRING/ {next}

		$2 !~ /^ETH_/ &&
		$2 !~ /^EPROC_/ &&
		$2 !~ /^EQUIV_/ &&
		$2 !~ /^EXPR_/ &&
		$2 ~ /^E[A-Z0-9_]+$/ ||
		$2 ~ /^B[0-9_]+$/ ||
		$2 == "BOTHER" ||
		$2 ~ /^CI?BAUD(EX)?$/ ||
		$2 == "IBSHIFT" ||
		$2 ~ /^V[A-Z0-9]+$/ ||
		$2 ~ /^CS[A-Z0-9]/ ||
		$2 ~ /^I(SIG|CANON|CRNL|UCLC|EXTEN|MAXBEL|STRIP|UTF8)$/ ||
		$2 ~ /^IGN/ ||
		$2 ~ /^IX(ON|ANY|OFF)$/ ||
		$2 ~ /^IN(LCR|PCK)$/ ||
		$2 ~ /(^FLU?SH)|(FLU?SH$)/ ||
		$2 ~ /^C(LOCAL|READ|MSPAR|RTSCTS)$/ ||
		$2 == "BRKINT" ||
		$2 == "HUPCL" ||
		$2 == "PENDIN" ||
		$2 == "TOSTOP" ||
		$2 == "XCASE" ||
		$2 == "ALTWERASE" ||
		$2 == "NOKERNINFO" ||
		$2 ~ /^PAR/ ||
		$2 ~ /^SIG[^_]/ ||
		$2 ~ /^O[CNPFPL][A-Z]+[^_][A-Z]+$/ ||
		$2 ~ /^(NL|CR|TAB|BS|VT|FF)DLY$/ ||
		$2 ~ /^(NL|CR|TAB|BS|VT|FF)[0-9]$/ ||
		$2 ~ /^O?XTABS$/ ||
		$2 ~ /^TC[IO](ON|OFF)$/ ||
		$2 ~ /^IN_/ ||
		$2 ~ /^LOCK_(SH|EX|NB|UN)$/ ||
		$2 ~ /^(AF|SOCK|SO|SOL|IPPROTO|IP|IPV6|ICMP6|TCP|EVFILT|NOTE|EV|SHUT|PROT|MAP|PACKET|MSG|SCM|MCL|DT|MADV|PR)_/ ||
		$2 ~ /^FALLOC_/ ||
		$2 == "ICMPV6_FILTER" ||
		$2 == "SOMAXCONN" ||
		$2 == "NAME_MAX" ||
		$2 == "IFNAMSIZ" ||
		$2 ~ /^CTL_(MAXNAME|NET|QUERY)$/ ||
		$2 ~ /^SYSCTL_VERS/ ||
		$2 ~ /^(MS|MNT)_/ ||
		$2 ~ /^TUN(SET|GET|ATTACH|DETACH)/ ||
		$2 ~ /^(O|F|FD|NAME|S|PTRACE|PT)_/ ||
		$2 ~ /^LINUX_REBOOT_CMD_/ ||
		$2 ~ /^LINUX_REBOOT_MAGIC[12]$/ ||
		$2 !~ "NLA_TYPE_MASK" &&
		$2 ~ /^(NETLINK|NLM|NLMSG|NLA|IFA|IFAN|RT|RTCF|RTN|RTPROT|RTNH|ARPHRD|ETH_P)_/ ||
		$2 ~ /^SIOC/ ||
		$2 ~ /^TIOC/ ||
		$2 ~ /^TCGET/ ||
		$2 ~ /^TCSET/ ||
		$2 ~ /^TC(FLSH|SBRKP?|XONC)$/ ||
		$2 !~ "RTF_BITS" &&
		$2 ~ /^(IFF|IFT|NET_RT|RTM|RTF|RTV|RTA|RTAX)_/ ||
		$2 ~ /^BIOC/ ||
		$2 ~ /^RUSAGE_(SELF|CHILDREN|THREAD)/ ||
		$2 ~ /^RLIMIT_(AS|CORE|CPU|DATA|FSIZE|NOFILE|STACK)|RLIM_INFINITY/ ||
		$2 ~ /^PRIO_(PROCESS|PGRP|USER)/ ||
		$2 ~ /^CLONE_[A-Z_]+/ ||
		$2 !~ /^(BPF_TIMEVAL)$/ &&
		$2 ~ /^(BPF|DLT)_/ ||
		$2 ~ /^CLOCK_/ ||
		$2 ~ /^CAN_/ ||
<<<<<<< HEAD
=======
		$2 ~ /^ALG_/ ||
		$2 ~ /^FS_(POLICY_FLAGS|KEY_DESC|ENCRYPTION_MODE|[A-Z0-9_]+_KEY_SIZE|IOC_(GET|SET)_ENCRYPTION)/ ||
		$2 ~ /^GRND_/ ||
		$2 ~ /^SPLICE_/ ||
		$2 ~ /^(VM|VMADDR)_/ ||
>>>>>>> 45247285
		$2 !~ "WMESGLEN" &&
		$2 ~ /^W[A-Z0-9]+$/ ||
		$2 ~ /^BLK[A-Z]*(GET$|SET$|BUF$|PART$|SIZE)/ {printf("\t%s = C.%s\n", $2, $2)}
		$2 ~ /^__WCOREFLAG$/ {next}
		$2 ~ /^__W[A-Z0-9]+$/ {printf("\t%s = C.%s\n", substr($2,3), $2)}

		{next}
	' | sort

	echo ')'
) >_const.go

# Pull out the error names for later.
errors=$(
	echo '#include <errno.h>' | $CC -x c - -E -dM $ccflags |
	awk '$1=="#define" && $2 ~ /^E[A-Z0-9_]+$/ { print $2 }' |
	sort
)

# Pull out the signal names for later.
signals=$(
	echo '#include <signal.h>' | $CC -x c - -E -dM $ccflags |
	awk '$1=="#define" && $2 ~ /^SIG[A-Z0-9]+$/ { print $2 }' |
	egrep -v '(SIGSTKSIZE|SIGSTKSZ|SIGRT)' |
	sort
)

# Again, writing regexps to a file.
echo '#include <errno.h>' | $CC -x c - -E -dM $ccflags |
	awk '$1=="#define" && $2 ~ /^E[A-Z0-9_]+$/ { print "^\t" $2 "[ \t]*=" }' |
	sort >_error.grep
echo '#include <signal.h>' | $CC -x c - -E -dM $ccflags |
	awk '$1=="#define" && $2 ~ /^SIG[A-Z0-9]+$/ { print "^\t" $2 "[ \t]*=" }' |
	egrep -v '(SIGSTKSIZE|SIGSTKSZ|SIGRT)' |
	sort >_signal.grep

echo '// mkerrors.sh' "$@"
echo '// Code generated by the command above; see README.md. DO NOT EDIT.'
echo
echo "// +build ${GOARCH},${GOOS}"
echo
go tool cgo -godefs -- "$@" _const.go >_error.out
cat _error.out | grep -vf _error.grep | grep -vf _signal.grep
echo
echo '// Errors'
echo 'const ('
cat _error.out | grep -f _error.grep | sed 's/=\(.*\)/= syscall.Errno(\1)/'
echo ')'

echo
echo '// Signals'
echo 'const ('
cat _error.out | grep -f _signal.grep | sed 's/=\(.*\)/= syscall.Signal(\1)/'
echo ')'

# Run C program to print error and syscall strings.
(
	echo -E "
#include <stdio.h>
#include <stdlib.h>
#include <errno.h>
#include <ctype.h>
#include <string.h>
#include <signal.h>

#define nelem(x) (sizeof(x)/sizeof((x)[0]))

enum { A = 'A', Z = 'Z', a = 'a', z = 'z' }; // avoid need for single quotes below

int errors[] = {
"
	for i in $errors
	do
		echo -E '	'$i,
	done

	echo -E "
};

int signals[] = {
"
	for i in $signals
	do
		echo -E '	'$i,
	done

	# Use -E because on some systems bash builtin interprets \n itself.
	echo -E '
};

static int
intcmp(const void *a, const void *b)
{
	return *(int*)a - *(int*)b;
}

int
main(void)
{
	int i, e;
	char buf[1024], *p;

	printf("\n\n// Error table\n");
	printf("var errors = [...]string {\n");
	qsort(errors, nelem(errors), sizeof errors[0], intcmp);
	for(i=0; i<nelem(errors); i++) {
		e = errors[i];
		if(i > 0 && errors[i-1] == e)
			continue;
		strcpy(buf, strerror(e));
		// lowercase first letter: Bad -> bad, but STREAM -> STREAM.
		if(A <= buf[0] && buf[0] <= Z && a <= buf[1] && buf[1] <= z)
			buf[0] += a - A;
		printf("\t%d: \"%s\",\n", e, buf);
	}
	printf("}\n\n");

	printf("\n\n// Signal table\n");
	printf("var signals = [...]string {\n");
	qsort(signals, nelem(signals), sizeof signals[0], intcmp);
	for(i=0; i<nelem(signals); i++) {
		e = signals[i];
		if(i > 0 && signals[i-1] == e)
			continue;
		strcpy(buf, strsignal(e));
		// lowercase first letter: Bad -> bad, but STREAM -> STREAM.
		if(A <= buf[0] && buf[0] <= Z && a <= buf[1] && buf[1] <= z)
			buf[0] += a - A;
		// cut trailing : number.
		p = strrchr(buf, ":"[0]);
		if(p)
			*p = '\0';
		printf("\t%d: \"%s\",\n", e, buf);
	}
	printf("}\n\n");

	return 0;
}

'
) >_errors.c

$CC $ccflags -o _errors _errors.c && $GORUN ./_errors && rm -f _errors.c _errors _const.go _error.grep _signal.grep _error.out<|MERGE_RESOLUTION|>--- conflicted
+++ resolved
@@ -172,10 +172,7 @@
 #include <linux/icmpv6.h>
 #include <linux/serial.h>
 #include <linux/can.h>
-<<<<<<< HEAD
-=======
 #include <linux/vm_sockets.h>
->>>>>>> 45247285
 #include <net/route.h>
 #include <asm/termbits.h>
 
@@ -398,14 +395,11 @@
 		$2 ~ /^(BPF|DLT)_/ ||
 		$2 ~ /^CLOCK_/ ||
 		$2 ~ /^CAN_/ ||
-<<<<<<< HEAD
-=======
 		$2 ~ /^ALG_/ ||
 		$2 ~ /^FS_(POLICY_FLAGS|KEY_DESC|ENCRYPTION_MODE|[A-Z0-9_]+_KEY_SIZE|IOC_(GET|SET)_ENCRYPTION)/ ||
 		$2 ~ /^GRND_/ ||
 		$2 ~ /^SPLICE_/ ||
 		$2 ~ /^(VM|VMADDR)_/ ||
->>>>>>> 45247285
 		$2 !~ "WMESGLEN" &&
 		$2 ~ /^W[A-Z0-9]+$/ ||
 		$2 ~ /^BLK[A-Z]*(GET$|SET$|BUF$|PART$|SIZE)/ {printf("\t%s = C.%s\n", $2, $2)}
