// Code generated by private/model/cli/gen-api/main.go. DO NOT EDIT.

package directconnect_test

import (
	"bytes"
	"fmt"
	"time"

	"github.com/aws/aws-sdk-go/aws"
	"github.com/aws/aws-sdk-go/aws/session"
	"github.com/aws/aws-sdk-go/service/directconnect"
)

var _ time.Duration
var _ bytes.Buffer

func ExampleDirectConnect_AllocateConnectionOnInterconnect() {
	sess := session.Must(session.NewSession())

	svc := directconnect.New(sess)

	params := &directconnect.AllocateConnectionOnInterconnectInput{
		Bandwidth:      aws.String("Bandwidth"),      // Required
		ConnectionName: aws.String("ConnectionName"), // Required
		InterconnectId: aws.String("InterconnectId"), // Required
		OwnerAccount:   aws.String("OwnerAccount"),   // Required
		Vlan:           aws.Int64(1),                 // Required
	}
	resp, err := svc.AllocateConnectionOnInterconnect(params)

	if err != nil {
		// Print the error, cast err to awserr.Error to get the Code and
		// Message from an error.
		fmt.Println(err.Error())
		return
	}

	// Pretty-print the response data.
	fmt.Println(resp)
}

func ExampleDirectConnect_AllocateHostedConnection() {
	sess := session.Must(session.NewSession())

	svc := directconnect.New(sess)

	params := &directconnect.AllocateHostedConnectionInput{
		Bandwidth:      aws.String("Bandwidth"),      // Required
		ConnectionId:   aws.String("ConnectionId"),   // Required
		ConnectionName: aws.String("ConnectionName"), // Required
		OwnerAccount:   aws.String("OwnerAccount"),   // Required
		Vlan:           aws.Int64(1),                 // Required
	}
	resp, err := svc.AllocateHostedConnection(params)

	if err != nil {
		// Print the error, cast err to awserr.Error to get the Code and
		// Message from an error.
		fmt.Println(err.Error())
		return
	}

	// Pretty-print the response data.
	fmt.Println(resp)
}

func ExampleDirectConnect_AllocatePrivateVirtualInterface() {
	sess := session.Must(session.NewSession())

	svc := directconnect.New(sess)

	params := &directconnect.AllocatePrivateVirtualInterfaceInput{
		ConnectionId: aws.String("ConnectionId"), // Required
		NewPrivateVirtualInterfaceAllocation: &directconnect.NewPrivateVirtualInterfaceAllocation{ // Required
			Asn:                  aws.Int64(1),                       // Required
			VirtualInterfaceName: aws.String("VirtualInterfaceName"), // Required
			Vlan:                 aws.Int64(1),                       // Required
			AddressFamily:        aws.String("AddressFamily"),
			AmazonAddress:        aws.String("AmazonAddress"),
			AuthKey:              aws.String("BGPAuthKey"),
			CustomerAddress:      aws.String("CustomerAddress"),
		},
		OwnerAccount: aws.String("OwnerAccount"), // Required
	}
	resp, err := svc.AllocatePrivateVirtualInterface(params)

	if err != nil {
		// Print the error, cast err to awserr.Error to get the Code and
		// Message from an error.
		fmt.Println(err.Error())
		return
	}

	// Pretty-print the response data.
	fmt.Println(resp)
}

func ExampleDirectConnect_AllocatePublicVirtualInterface() {
	sess := session.Must(session.NewSession())

	svc := directconnect.New(sess)

	params := &directconnect.AllocatePublicVirtualInterfaceInput{
		ConnectionId: aws.String("ConnectionId"), // Required
		NewPublicVirtualInterfaceAllocation: &directconnect.NewPublicVirtualInterfaceAllocation{ // Required
			Asn:                  aws.Int64(1),                       // Required
			VirtualInterfaceName: aws.String("VirtualInterfaceName"), // Required
			Vlan:                 aws.Int64(1),                       // Required
			AddressFamily:        aws.String("AddressFamily"),
			AmazonAddress:        aws.String("AmazonAddress"),
			AuthKey:              aws.String("BGPAuthKey"),
			CustomerAddress:      aws.String("CustomerAddress"),
			RouteFilterPrefixes: []*directconnect.RouteFilterPrefix{
				{ // Required
					Cidr: aws.String("CIDR"),
				},
				// More values...
			},
		},
		OwnerAccount: aws.String("OwnerAccount"), // Required
	}
	resp, err := svc.AllocatePublicVirtualInterface(params)

	if err != nil {
		// Print the error, cast err to awserr.Error to get the Code and
		// Message from an error.
		fmt.Println(err.Error())
		return
	}

	// Pretty-print the response data.
	fmt.Println(resp)
}

func ExampleDirectConnect_AssociateConnectionWithLag() {
	sess := session.Must(session.NewSession())

	svc := directconnect.New(sess)

	params := &directconnect.AssociateConnectionWithLagInput{
		ConnectionId: aws.String("ConnectionId"), // Required
		LagId:        aws.String("LagId"),        // Required
	}
	resp, err := svc.AssociateConnectionWithLag(params)

	if err != nil {
		// Print the error, cast err to awserr.Error to get the Code and
		// Message from an error.
		fmt.Println(err.Error())
		return
	}

	// Pretty-print the response data.
	fmt.Println(resp)
}

func ExampleDirectConnect_AssociateHostedConnection() {
	sess := session.Must(session.NewSession())

	svc := directconnect.New(sess)

	params := &directconnect.AssociateHostedConnectionInput{
		ConnectionId:       aws.String("ConnectionId"), // Required
		ParentConnectionId: aws.String("ConnectionId"), // Required
	}
	resp, err := svc.AssociateHostedConnection(params)

	if err != nil {
		// Print the error, cast err to awserr.Error to get the Code and
		// Message from an error.
		fmt.Println(err.Error())
		return
	}

	// Pretty-print the response data.
	fmt.Println(resp)
}

func ExampleDirectConnect_AssociateVirtualInterface() {
	sess := session.Must(session.NewSession())

	svc := directconnect.New(sess)

	params := &directconnect.AssociateVirtualInterfaceInput{
		ConnectionId:       aws.String("ConnectionId"),       // Required
		VirtualInterfaceId: aws.String("VirtualInterfaceId"), // Required
	}
	resp, err := svc.AssociateVirtualInterface(params)

	if err != nil {
		// Print the error, cast err to awserr.Error to get the Code and
		// Message from an error.
		fmt.Println(err.Error())
		return
	}

	// Pretty-print the response data.
	fmt.Println(resp)
}

func ExampleDirectConnect_ConfirmConnection() {
	sess := session.Must(session.NewSession())

	svc := directconnect.New(sess)

	params := &directconnect.ConfirmConnectionInput{
		ConnectionId: aws.String("ConnectionId"), // Required
	}
	resp, err := svc.ConfirmConnection(params)

	if err != nil {
		// Print the error, cast err to awserr.Error to get the Code and
		// Message from an error.
		fmt.Println(err.Error())
		return
	}

	// Pretty-print the response data.
	fmt.Println(resp)
}

func ExampleDirectConnect_ConfirmPrivateVirtualInterface() {
	sess := session.Must(session.NewSession())

	svc := directconnect.New(sess)

	params := &directconnect.ConfirmPrivateVirtualInterfaceInput{
		VirtualGatewayId:   aws.String("VirtualGatewayId"),   // Required
		VirtualInterfaceId: aws.String("VirtualInterfaceId"), // Required
	}
	resp, err := svc.ConfirmPrivateVirtualInterface(params)

	if err != nil {
		// Print the error, cast err to awserr.Error to get the Code and
		// Message from an error.
		fmt.Println(err.Error())
		return
	}

	// Pretty-print the response data.
	fmt.Println(resp)
}

func ExampleDirectConnect_ConfirmPublicVirtualInterface() {
	sess := session.Must(session.NewSession())

	svc := directconnect.New(sess)

	params := &directconnect.ConfirmPublicVirtualInterfaceInput{
		VirtualInterfaceId: aws.String("VirtualInterfaceId"), // Required
	}
	resp, err := svc.ConfirmPublicVirtualInterface(params)

	if err != nil {
		// Print the error, cast err to awserr.Error to get the Code and
		// Message from an error.
		fmt.Println(err.Error())
		return
	}

	// Pretty-print the response data.
	fmt.Println(resp)
}

func ExampleDirectConnect_CreateBGPPeer() {
<<<<<<< HEAD
	sess, err := session.NewSession()
	if err != nil {
		fmt.Println("failed to create session,", err)
		return
	}
=======
	sess := session.Must(session.NewSession())
>>>>>>> 45247285

	svc := directconnect.New(sess)

	params := &directconnect.CreateBGPPeerInput{
		NewBGPPeer: &directconnect.NewBGPPeer{
			AddressFamily:   aws.String("AddressFamily"),
			AmazonAddress:   aws.String("AmazonAddress"),
			Asn:             aws.Int64(1),
			AuthKey:         aws.String("BGPAuthKey"),
			CustomerAddress: aws.String("CustomerAddress"),
		},
		VirtualInterfaceId: aws.String("VirtualInterfaceId"),
	}
	resp, err := svc.CreateBGPPeer(params)

<<<<<<< HEAD
	if err != nil {
		// Print the error, cast err to awserr.Error to get the Code and
		// Message from an error.
		fmt.Println(err.Error())
		return
	}

	// Pretty-print the response data.
	fmt.Println(resp)
}

func ExampleDirectConnect_CreateConnection() {
	sess, err := session.NewSession()
=======
>>>>>>> 45247285
	if err != nil {
		// Print the error, cast err to awserr.Error to get the Code and
		// Message from an error.
		fmt.Println(err.Error())
		return
	}

	// Pretty-print the response data.
	fmt.Println(resp)
}

func ExampleDirectConnect_CreateConnection() {
	sess := session.Must(session.NewSession())

	svc := directconnect.New(sess)

	params := &directconnect.CreateConnectionInput{
		Bandwidth:      aws.String("Bandwidth"),      // Required
		ConnectionName: aws.String("ConnectionName"), // Required
		Location:       aws.String("LocationCode"),   // Required
		LagId:          aws.String("LagId"),
	}
	resp, err := svc.CreateConnection(params)

	if err != nil {
		// Print the error, cast err to awserr.Error to get the Code and
		// Message from an error.
		fmt.Println(err.Error())
		return
	}

	// Pretty-print the response data.
	fmt.Println(resp)
}

func ExampleDirectConnect_CreateInterconnect() {
	sess := session.Must(session.NewSession())

	svc := directconnect.New(sess)

	params := &directconnect.CreateInterconnectInput{
		Bandwidth:        aws.String("Bandwidth"),        // Required
		InterconnectName: aws.String("InterconnectName"), // Required
		Location:         aws.String("LocationCode"),     // Required
		LagId:            aws.String("LagId"),
	}
	resp, err := svc.CreateInterconnect(params)

	if err != nil {
		// Print the error, cast err to awserr.Error to get the Code and
		// Message from an error.
		fmt.Println(err.Error())
		return
	}

	// Pretty-print the response data.
	fmt.Println(resp)
}

func ExampleDirectConnect_CreateLag() {
	sess := session.Must(session.NewSession())

	svc := directconnect.New(sess)

	params := &directconnect.CreateLagInput{
		ConnectionsBandwidth: aws.String("Bandwidth"),    // Required
		LagName:              aws.String("LagName"),      // Required
		Location:             aws.String("LocationCode"), // Required
		NumberOfConnections:  aws.Int64(1),               // Required
		ConnectionId:         aws.String("ConnectionId"),
	}
	resp, err := svc.CreateLag(params)

	if err != nil {
		// Print the error, cast err to awserr.Error to get the Code and
		// Message from an error.
		fmt.Println(err.Error())
		return
	}

	// Pretty-print the response data.
	fmt.Println(resp)
}

func ExampleDirectConnect_CreatePrivateVirtualInterface() {
	sess := session.Must(session.NewSession())

	svc := directconnect.New(sess)

	params := &directconnect.CreatePrivateVirtualInterfaceInput{
		ConnectionId: aws.String("ConnectionId"), // Required
		NewPrivateVirtualInterface: &directconnect.NewPrivateVirtualInterface{ // Required
			Asn:                  aws.Int64(1),                       // Required
			VirtualGatewayId:     aws.String("VirtualGatewayId"),     // Required
			VirtualInterfaceName: aws.String("VirtualInterfaceName"), // Required
			Vlan:                 aws.Int64(1),                       // Required
			AddressFamily:        aws.String("AddressFamily"),
			AmazonAddress:        aws.String("AmazonAddress"),
			AuthKey:              aws.String("BGPAuthKey"),
			CustomerAddress:      aws.String("CustomerAddress"),
		},
	}
	resp, err := svc.CreatePrivateVirtualInterface(params)

	if err != nil {
		// Print the error, cast err to awserr.Error to get the Code and
		// Message from an error.
		fmt.Println(err.Error())
		return
	}

	// Pretty-print the response data.
	fmt.Println(resp)
}

func ExampleDirectConnect_CreatePublicVirtualInterface() {
	sess := session.Must(session.NewSession())

	svc := directconnect.New(sess)

	params := &directconnect.CreatePublicVirtualInterfaceInput{
		ConnectionId: aws.String("ConnectionId"), // Required
		NewPublicVirtualInterface: &directconnect.NewPublicVirtualInterface{ // Required
			Asn:                  aws.Int64(1),                       // Required
			VirtualInterfaceName: aws.String("VirtualInterfaceName"), // Required
			Vlan:                 aws.Int64(1),                       // Required
			AddressFamily:        aws.String("AddressFamily"),
			AmazonAddress:        aws.String("AmazonAddress"),
			AuthKey:              aws.String("BGPAuthKey"),
			CustomerAddress:      aws.String("CustomerAddress"),
			RouteFilterPrefixes: []*directconnect.RouteFilterPrefix{
				{ // Required
					Cidr: aws.String("CIDR"),
				},
				// More values...
			},
		},
	}
	resp, err := svc.CreatePublicVirtualInterface(params)

	if err != nil {
		// Print the error, cast err to awserr.Error to get the Code and
		// Message from an error.
		fmt.Println(err.Error())
		return
	}

	// Pretty-print the response data.
	fmt.Println(resp)
}

func ExampleDirectConnect_DeleteBGPPeer() {
<<<<<<< HEAD
	sess, err := session.NewSession()
	if err != nil {
		fmt.Println("failed to create session,", err)
		return
	}
=======
	sess := session.Must(session.NewSession())
>>>>>>> 45247285

	svc := directconnect.New(sess)

	params := &directconnect.DeleteBGPPeerInput{
		Asn:                aws.Int64(1),
		CustomerAddress:    aws.String("CustomerAddress"),
		VirtualInterfaceId: aws.String("VirtualInterfaceId"),
	}
	resp, err := svc.DeleteBGPPeer(params)

<<<<<<< HEAD
	if err != nil {
		// Print the error, cast err to awserr.Error to get the Code and
		// Message from an error.
		fmt.Println(err.Error())
		return
	}

	// Pretty-print the response data.
	fmt.Println(resp)
}

func ExampleDirectConnect_DeleteConnection() {
	sess, err := session.NewSession()
=======
>>>>>>> 45247285
	if err != nil {
		// Print the error, cast err to awserr.Error to get the Code and
		// Message from an error.
		fmt.Println(err.Error())
		return
	}

	// Pretty-print the response data.
	fmt.Println(resp)
}

func ExampleDirectConnect_DeleteConnection() {
	sess := session.Must(session.NewSession())

	svc := directconnect.New(sess)

	params := &directconnect.DeleteConnectionInput{
		ConnectionId: aws.String("ConnectionId"), // Required
	}
	resp, err := svc.DeleteConnection(params)

	if err != nil {
		// Print the error, cast err to awserr.Error to get the Code and
		// Message from an error.
		fmt.Println(err.Error())
		return
	}

	// Pretty-print the response data.
	fmt.Println(resp)
}

func ExampleDirectConnect_DeleteInterconnect() {
	sess := session.Must(session.NewSession())

	svc := directconnect.New(sess)

	params := &directconnect.DeleteInterconnectInput{
		InterconnectId: aws.String("InterconnectId"), // Required
	}
	resp, err := svc.DeleteInterconnect(params)

	if err != nil {
		// Print the error, cast err to awserr.Error to get the Code and
		// Message from an error.
		fmt.Println(err.Error())
		return
	}

	// Pretty-print the response data.
	fmt.Println(resp)
}

func ExampleDirectConnect_DeleteLag() {
	sess := session.Must(session.NewSession())

	svc := directconnect.New(sess)

	params := &directconnect.DeleteLagInput{
		LagId: aws.String("LagId"), // Required
	}
	resp, err := svc.DeleteLag(params)

	if err != nil {
		// Print the error, cast err to awserr.Error to get the Code and
		// Message from an error.
		fmt.Println(err.Error())
		return
	}

	// Pretty-print the response data.
	fmt.Println(resp)
}

func ExampleDirectConnect_DeleteVirtualInterface() {
	sess := session.Must(session.NewSession())

	svc := directconnect.New(sess)

	params := &directconnect.DeleteVirtualInterfaceInput{
		VirtualInterfaceId: aws.String("VirtualInterfaceId"), // Required
	}
	resp, err := svc.DeleteVirtualInterface(params)

	if err != nil {
		// Print the error, cast err to awserr.Error to get the Code and
		// Message from an error.
		fmt.Println(err.Error())
		return
	}

	// Pretty-print the response data.
	fmt.Println(resp)
}

func ExampleDirectConnect_DescribeConnectionLoa() {
	sess := session.Must(session.NewSession())

	svc := directconnect.New(sess)

	params := &directconnect.DescribeConnectionLoaInput{
		ConnectionId:   aws.String("ConnectionId"), // Required
		LoaContentType: aws.String("LoaContentType"),
		ProviderName:   aws.String("ProviderName"),
	}
	resp, err := svc.DescribeConnectionLoa(params)

	if err != nil {
		// Print the error, cast err to awserr.Error to get the Code and
		// Message from an error.
		fmt.Println(err.Error())
		return
	}

	// Pretty-print the response data.
	fmt.Println(resp)
}

func ExampleDirectConnect_DescribeConnections() {
	sess := session.Must(session.NewSession())

	svc := directconnect.New(sess)

	params := &directconnect.DescribeConnectionsInput{
		ConnectionId: aws.String("ConnectionId"),
	}
	resp, err := svc.DescribeConnections(params)

	if err != nil {
		// Print the error, cast err to awserr.Error to get the Code and
		// Message from an error.
		fmt.Println(err.Error())
		return
	}

	// Pretty-print the response data.
	fmt.Println(resp)
}

func ExampleDirectConnect_DescribeConnectionsOnInterconnect() {
	sess := session.Must(session.NewSession())

	svc := directconnect.New(sess)

	params := &directconnect.DescribeConnectionsOnInterconnectInput{
		InterconnectId: aws.String("InterconnectId"), // Required
	}
	resp, err := svc.DescribeConnectionsOnInterconnect(params)

	if err != nil {
		// Print the error, cast err to awserr.Error to get the Code and
		// Message from an error.
		fmt.Println(err.Error())
		return
	}

	// Pretty-print the response data.
	fmt.Println(resp)
}

func ExampleDirectConnect_DescribeHostedConnections() {
	sess := session.Must(session.NewSession())

	svc := directconnect.New(sess)

	params := &directconnect.DescribeHostedConnectionsInput{
		ConnectionId: aws.String("ConnectionId"), // Required
	}
	resp, err := svc.DescribeHostedConnections(params)

	if err != nil {
		// Print the error, cast err to awserr.Error to get the Code and
		// Message from an error.
		fmt.Println(err.Error())
		return
	}

	// Pretty-print the response data.
	fmt.Println(resp)
}

func ExampleDirectConnect_DescribeInterconnectLoa() {
	sess := session.Must(session.NewSession())

	svc := directconnect.New(sess)

	params := &directconnect.DescribeInterconnectLoaInput{
		InterconnectId: aws.String("InterconnectId"), // Required
		LoaContentType: aws.String("LoaContentType"),
		ProviderName:   aws.String("ProviderName"),
	}
	resp, err := svc.DescribeInterconnectLoa(params)

	if err != nil {
		// Print the error, cast err to awserr.Error to get the Code and
		// Message from an error.
		fmt.Println(err.Error())
		return
	}

	// Pretty-print the response data.
	fmt.Println(resp)
}

func ExampleDirectConnect_DescribeInterconnects() {
	sess := session.Must(session.NewSession())

	svc := directconnect.New(sess)

	params := &directconnect.DescribeInterconnectsInput{
		InterconnectId: aws.String("InterconnectId"),
	}
	resp, err := svc.DescribeInterconnects(params)

	if err != nil {
		// Print the error, cast err to awserr.Error to get the Code and
		// Message from an error.
		fmt.Println(err.Error())
		return
	}

	// Pretty-print the response data.
	fmt.Println(resp)
}

func ExampleDirectConnect_DescribeLags() {
	sess := session.Must(session.NewSession())

	svc := directconnect.New(sess)

	params := &directconnect.DescribeLagsInput{
		LagId: aws.String("LagId"),
	}
	resp, err := svc.DescribeLags(params)

	if err != nil {
		// Print the error, cast err to awserr.Error to get the Code and
		// Message from an error.
		fmt.Println(err.Error())
		return
	}

	// Pretty-print the response data.
	fmt.Println(resp)
}

func ExampleDirectConnect_DescribeLoa() {
	sess := session.Must(session.NewSession())

	svc := directconnect.New(sess)

	params := &directconnect.DescribeLoaInput{
		ConnectionId:   aws.String("ConnectionId"), // Required
		LoaContentType: aws.String("LoaContentType"),
		ProviderName:   aws.String("ProviderName"),
	}
	resp, err := svc.DescribeLoa(params)

	if err != nil {
		// Print the error, cast err to awserr.Error to get the Code and
		// Message from an error.
		fmt.Println(err.Error())
		return
	}

	// Pretty-print the response data.
	fmt.Println(resp)
}

func ExampleDirectConnect_DescribeLocations() {
	sess := session.Must(session.NewSession())

	svc := directconnect.New(sess)

	var params *directconnect.DescribeLocationsInput
	resp, err := svc.DescribeLocations(params)

	if err != nil {
		// Print the error, cast err to awserr.Error to get the Code and
		// Message from an error.
		fmt.Println(err.Error())
		return
	}

	// Pretty-print the response data.
	fmt.Println(resp)
}

func ExampleDirectConnect_DescribeTags() {
	sess := session.Must(session.NewSession())

	svc := directconnect.New(sess)

	params := &directconnect.DescribeTagsInput{
		ResourceArns: []*string{ // Required
			aws.String("ResourceArn"), // Required
			// More values...
		},
	}
	resp, err := svc.DescribeTags(params)

	if err != nil {
		// Print the error, cast err to awserr.Error to get the Code and
		// Message from an error.
		fmt.Println(err.Error())
		return
	}

	// Pretty-print the response data.
	fmt.Println(resp)
}

func ExampleDirectConnect_DescribeVirtualGateways() {
	sess := session.Must(session.NewSession())

	svc := directconnect.New(sess)

	var params *directconnect.DescribeVirtualGatewaysInput
	resp, err := svc.DescribeVirtualGateways(params)

	if err != nil {
		// Print the error, cast err to awserr.Error to get the Code and
		// Message from an error.
		fmt.Println(err.Error())
		return
	}

	// Pretty-print the response data.
	fmt.Println(resp)
}

func ExampleDirectConnect_DescribeVirtualInterfaces() {
	sess := session.Must(session.NewSession())

	svc := directconnect.New(sess)

	params := &directconnect.DescribeVirtualInterfacesInput{
		ConnectionId:       aws.String("ConnectionId"),
		VirtualInterfaceId: aws.String("VirtualInterfaceId"),
	}
	resp, err := svc.DescribeVirtualInterfaces(params)

	if err != nil {
		// Print the error, cast err to awserr.Error to get the Code and
		// Message from an error.
		fmt.Println(err.Error())
		return
	}

	// Pretty-print the response data.
	fmt.Println(resp)
}

func ExampleDirectConnect_DisassociateConnectionFromLag() {
	sess := session.Must(session.NewSession())

	svc := directconnect.New(sess)

	params := &directconnect.DisassociateConnectionFromLagInput{
		ConnectionId: aws.String("ConnectionId"), // Required
		LagId:        aws.String("LagId"),        // Required
	}
	resp, err := svc.DisassociateConnectionFromLag(params)

	if err != nil {
		// Print the error, cast err to awserr.Error to get the Code and
		// Message from an error.
		fmt.Println(err.Error())
		return
	}

	// Pretty-print the response data.
	fmt.Println(resp)
}

func ExampleDirectConnect_TagResource() {
	sess := session.Must(session.NewSession())

	svc := directconnect.New(sess)

	params := &directconnect.TagResourceInput{
		ResourceArn: aws.String("ResourceArn"), // Required
		Tags: []*directconnect.Tag{ // Required
			{ // Required
				Key:   aws.String("TagKey"), // Required
				Value: aws.String("TagValue"),
			},
			// More values...
		},
	}
	resp, err := svc.TagResource(params)

	if err != nil {
		// Print the error, cast err to awserr.Error to get the Code and
		// Message from an error.
		fmt.Println(err.Error())
		return
	}

	// Pretty-print the response data.
	fmt.Println(resp)
}

func ExampleDirectConnect_UntagResource() {
	sess := session.Must(session.NewSession())

	svc := directconnect.New(sess)

	params := &directconnect.UntagResourceInput{
		ResourceArn: aws.String("ResourceArn"), // Required
		TagKeys: []*string{ // Required
			aws.String("TagKey"), // Required
			// More values...
		},
	}
	resp, err := svc.UntagResource(params)

	if err != nil {
		// Print the error, cast err to awserr.Error to get the Code and
		// Message from an error.
		fmt.Println(err.Error())
		return
	}

	// Pretty-print the response data.
	fmt.Println(resp)
}

func ExampleDirectConnect_UpdateLag() {
	sess := session.Must(session.NewSession())

	svc := directconnect.New(sess)

	params := &directconnect.UpdateLagInput{
		LagId:        aws.String("LagId"), // Required
		LagName:      aws.String("LagName"),
		MinimumLinks: aws.Int64(1),
	}
	resp, err := svc.UpdateLag(params)

	if err != nil {
		// Print the error, cast err to awserr.Error to get the Code and
		// Message from an error.
		fmt.Println(err.Error())
		return
	}

	// Pretty-print the response data.
	fmt.Println(resp)
}<|MERGE_RESOLUTION|>--- conflicted
+++ resolved
@@ -264,15 +264,7 @@
 }
 
 func ExampleDirectConnect_CreateBGPPeer() {
-<<<<<<< HEAD
-	sess, err := session.NewSession()
-	if err != nil {
-		fmt.Println("failed to create session,", err)
-		return
-	}
-=======
-	sess := session.Must(session.NewSession())
->>>>>>> 45247285
+	sess := session.Must(session.NewSession())
 
 	svc := directconnect.New(sess)
 
@@ -288,22 +280,6 @@
 	}
 	resp, err := svc.CreateBGPPeer(params)
 
-<<<<<<< HEAD
-	if err != nil {
-		// Print the error, cast err to awserr.Error to get the Code and
-		// Message from an error.
-		fmt.Println(err.Error())
-		return
-	}
-
-	// Pretty-print the response data.
-	fmt.Println(resp)
-}
-
-func ExampleDirectConnect_CreateConnection() {
-	sess, err := session.NewSession()
-=======
->>>>>>> 45247285
 	if err != nil {
 		// Print the error, cast err to awserr.Error to get the Code and
 		// Message from an error.
@@ -456,15 +432,7 @@
 }
 
 func ExampleDirectConnect_DeleteBGPPeer() {
-<<<<<<< HEAD
-	sess, err := session.NewSession()
-	if err != nil {
-		fmt.Println("failed to create session,", err)
-		return
-	}
-=======
-	sess := session.Must(session.NewSession())
->>>>>>> 45247285
+	sess := session.Must(session.NewSession())
 
 	svc := directconnect.New(sess)
 
@@ -475,22 +443,6 @@
 	}
 	resp, err := svc.DeleteBGPPeer(params)
 
-<<<<<<< HEAD
-	if err != nil {
-		// Print the error, cast err to awserr.Error to get the Code and
-		// Message from an error.
-		fmt.Println(err.Error())
-		return
-	}
-
-	// Pretty-print the response data.
-	fmt.Println(resp)
-}
-
-func ExampleDirectConnect_DeleteConnection() {
-	sess, err := session.NewSession()
-=======
->>>>>>> 45247285
 	if err != nil {
 		// Print the error, cast err to awserr.Error to get the Code and
 		// Message from an error.
