// Code generated by private/model/cli/gen-api/main.go. DO NOT EDIT.

package cloudfront

import (
	"github.com/aws/aws-sdk-go/aws"
	"github.com/aws/aws-sdk-go/aws/client"
	"github.com/aws/aws-sdk-go/aws/client/metadata"
	"github.com/aws/aws-sdk-go/aws/request"
	"github.com/aws/aws-sdk-go/aws/signer/v4"
	"github.com/aws/aws-sdk-go/private/protocol/restxml"
)

<<<<<<< HEAD
// This is the Amazon CloudFront API Reference. This guide is for developers
// who need detailed information about the CloudFront API actions, data types,
// and errors. For detailed information about CloudFront features and their
// associated API calls, see the Amazon CloudFront Developer Guide.
// The service client's operations are safe to be used concurrently.
// It is not safe to mutate any of the client's properties though.
// Please also see https://docs.aws.amazon.com/goto/WebAPI/cloudfront-2016-11-25
=======
// CloudFront provides the API operation methods for making requests to
// Amazon CloudFront. See this package's package overview docs
// for details on the service.
//
// CloudFront methods are safe to use concurrently. It is not safe to
// modify mutate any of the struct's properties though.
>>>>>>> 45247285
type CloudFront struct {
	*client.Client
}

// Used for custom client initialization logic
var initClient func(*client.Client)

// Used for custom request initialization logic
var initRequest func(*request.Request)

// Service information constants
const (
	ServiceName = "cloudfront" // Service endpoint prefix API calls made to.
	EndpointsID = ServiceName  // Service ID for Regions and Endpoints metadata.
)

// New creates a new instance of the CloudFront client with a session.
// If additional configuration is needed for the client instance use the optional
// aws.Config parameter to add your extra config.
//
// Example:
//     // Create a CloudFront client from just a session.
//     svc := cloudfront.New(mySession)
//
//     // Create a CloudFront client with additional configuration
//     svc := cloudfront.New(mySession, aws.NewConfig().WithRegion("us-west-2"))
func New(p client.ConfigProvider, cfgs ...*aws.Config) *CloudFront {
	c := p.ClientConfig(EndpointsID, cfgs...)
	return newClient(*c.Config, c.Handlers, c.Endpoint, c.SigningRegion, c.SigningName)
}

// newClient creates, initializes and returns a new service client instance.
func newClient(cfg aws.Config, handlers request.Handlers, endpoint, signingRegion, signingName string) *CloudFront {
	svc := &CloudFront{
		Client: client.New(
			cfg,
			metadata.ClientInfo{
				ServiceName:   ServiceName,
				SigningName:   signingName,
				SigningRegion: signingRegion,
				Endpoint:      endpoint,
<<<<<<< HEAD
				APIVersion:    "2016-11-25",
=======
				APIVersion:    "2017-03-25",
>>>>>>> 45247285
			},
			handlers,
		),
	}

	// Handlers
	svc.Handlers.Sign.PushBackNamed(v4.SignRequestHandler)
	svc.Handlers.Build.PushBackNamed(restxml.BuildHandler)
	svc.Handlers.Unmarshal.PushBackNamed(restxml.UnmarshalHandler)
	svc.Handlers.UnmarshalMeta.PushBackNamed(restxml.UnmarshalMetaHandler)
	svc.Handlers.UnmarshalError.PushBackNamed(restxml.UnmarshalErrorHandler)

	// Run custom client initialization if present
	if initClient != nil {
		initClient(svc.Client)
	}

	return svc
}

// newRequest creates a new request for a CloudFront operation and runs any
// custom request initialization.
func (c *CloudFront) newRequest(op *request.Operation, params, data interface{}) *request.Request {
	req := c.NewRequest(op, params, data)

	// Run custom request initialization if present
	if initRequest != nil {
		initRequest(req)
	}

	return req
}<|MERGE_RESOLUTION|>--- conflicted
+++ resolved
@@ -11,22 +11,12 @@
 	"github.com/aws/aws-sdk-go/private/protocol/restxml"
 )
 
-<<<<<<< HEAD
-// This is the Amazon CloudFront API Reference. This guide is for developers
-// who need detailed information about the CloudFront API actions, data types,
-// and errors. For detailed information about CloudFront features and their
-// associated API calls, see the Amazon CloudFront Developer Guide.
-// The service client's operations are safe to be used concurrently.
-// It is not safe to mutate any of the client's properties though.
-// Please also see https://docs.aws.amazon.com/goto/WebAPI/cloudfront-2016-11-25
-=======
 // CloudFront provides the API operation methods for making requests to
 // Amazon CloudFront. See this package's package overview docs
 // for details on the service.
 //
 // CloudFront methods are safe to use concurrently. It is not safe to
 // modify mutate any of the struct's properties though.
->>>>>>> 45247285
 type CloudFront struct {
 	*client.Client
 }
@@ -68,11 +58,7 @@
 				SigningName:   signingName,
 				SigningRegion: signingRegion,
 				Endpoint:      endpoint,
-<<<<<<< HEAD
-				APIVersion:    "2016-11-25",
-=======
 				APIVersion:    "2017-03-25",
->>>>>>> 45247285
 			},
 			handlers,
 		),
