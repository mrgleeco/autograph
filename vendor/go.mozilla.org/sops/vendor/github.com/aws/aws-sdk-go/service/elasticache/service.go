// Code generated by private/model/cli/gen-api/main.go. DO NOT EDIT.

package elasticache

import (
	"github.com/aws/aws-sdk-go/aws"
	"github.com/aws/aws-sdk-go/aws/client"
	"github.com/aws/aws-sdk-go/aws/client/metadata"
	"github.com/aws/aws-sdk-go/aws/request"
	"github.com/aws/aws-sdk-go/aws/signer/v4"
	"github.com/aws/aws-sdk-go/private/protocol/query"
)

// ElastiCache provides the API operation methods for making requests to
// Amazon ElastiCache. See this package's package overview docs
// for details on the service.
//
<<<<<<< HEAD
// With ElastiCache, customers get all of the benefits of a high-performance,
// in-memory cache with less of the administrative burden involved in launching
// and managing a distributed cache. The service makes setup, scaling, and cluster
// failure handling much simpler than in a self-managed cache deployment.
//
// In addition, through integration with Amazon CloudWatch, customers get enhanced
// visibility into the key performance statistics associated with their cache
// and can receive alarms if a part of their cache runs hot.
// The service client's operations are safe to be used concurrently.
// It is not safe to mutate any of the client's properties though.
// Please also see https://docs.aws.amazon.com/goto/WebAPI/elasticache-2015-02-02
=======
// ElastiCache methods are safe to use concurrently. It is not safe to
// modify mutate any of the struct's properties though.
>>>>>>> 45247285
type ElastiCache struct {
	*client.Client
}

// Used for custom client initialization logic
var initClient func(*client.Client)

// Used for custom request initialization logic
var initRequest func(*request.Request)

// Service information constants
const (
	ServiceName = "elasticache" // Service endpoint prefix API calls made to.
	EndpointsID = ServiceName   // Service ID for Regions and Endpoints metadata.
)

// New creates a new instance of the ElastiCache client with a session.
// If additional configuration is needed for the client instance use the optional
// aws.Config parameter to add your extra config.
//
// Example:
//     // Create a ElastiCache client from just a session.
//     svc := elasticache.New(mySession)
//
//     // Create a ElastiCache client with additional configuration
//     svc := elasticache.New(mySession, aws.NewConfig().WithRegion("us-west-2"))
func New(p client.ConfigProvider, cfgs ...*aws.Config) *ElastiCache {
	c := p.ClientConfig(EndpointsID, cfgs...)
	return newClient(*c.Config, c.Handlers, c.Endpoint, c.SigningRegion, c.SigningName)
}

// newClient creates, initializes and returns a new service client instance.
func newClient(cfg aws.Config, handlers request.Handlers, endpoint, signingRegion, signingName string) *ElastiCache {
	svc := &ElastiCache{
		Client: client.New(
			cfg,
			metadata.ClientInfo{
				ServiceName:   ServiceName,
				SigningName:   signingName,
				SigningRegion: signingRegion,
				Endpoint:      endpoint,
				APIVersion:    "2015-02-02",
			},
			handlers,
		),
	}

	// Handlers
	svc.Handlers.Sign.PushBackNamed(v4.SignRequestHandler)
	svc.Handlers.Build.PushBackNamed(query.BuildHandler)
	svc.Handlers.Unmarshal.PushBackNamed(query.UnmarshalHandler)
	svc.Handlers.UnmarshalMeta.PushBackNamed(query.UnmarshalMetaHandler)
	svc.Handlers.UnmarshalError.PushBackNamed(query.UnmarshalErrorHandler)

	// Run custom client initialization if present
	if initClient != nil {
		initClient(svc.Client)
	}

	return svc
}

// newRequest creates a new request for a ElastiCache operation and runs any
// custom request initialization.
func (c *ElastiCache) newRequest(op *request.Operation, params, data interface{}) *request.Request {
	req := c.NewRequest(op, params, data)

	// Run custom request initialization if present
	if initRequest != nil {
		initRequest(req)
	}

	return req
}<|MERGE_RESOLUTION|>--- conflicted
+++ resolved
@@ -15,22 +15,8 @@
 // Amazon ElastiCache. See this package's package overview docs
 // for details on the service.
 //
-<<<<<<< HEAD
-// With ElastiCache, customers get all of the benefits of a high-performance,
-// in-memory cache with less of the administrative burden involved in launching
-// and managing a distributed cache. The service makes setup, scaling, and cluster
-// failure handling much simpler than in a self-managed cache deployment.
-//
-// In addition, through integration with Amazon CloudWatch, customers get enhanced
-// visibility into the key performance statistics associated with their cache
-// and can receive alarms if a part of their cache runs hot.
-// The service client's operations are safe to be used concurrently.
-// It is not safe to mutate any of the client's properties though.
-// Please also see https://docs.aws.amazon.com/goto/WebAPI/elasticache-2015-02-02
-=======
 // ElastiCache methods are safe to use concurrently. It is not safe to
 // modify mutate any of the struct's properties though.
->>>>>>> 45247285
 type ElastiCache struct {
 	*client.Client
 }
