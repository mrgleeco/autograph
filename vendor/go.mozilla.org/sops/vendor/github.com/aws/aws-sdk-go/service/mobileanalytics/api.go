// Code generated by private/model/cli/gen-api/main.go. DO NOT EDIT.

package mobileanalytics

import (
	"fmt"

	"github.com/aws/aws-sdk-go/aws"
	"github.com/aws/aws-sdk-go/aws/awsutil"
	"github.com/aws/aws-sdk-go/aws/request"
	"github.com/aws/aws-sdk-go/private/protocol"
	"github.com/aws/aws-sdk-go/private/protocol/restjson"
)

const opPutEvents = "PutEvents"

// PutEventsRequest generates a "aws/request.Request" representing the
// client's request for the PutEvents operation. The "output" return
// value can be used to capture response data after the request's "Send" method
// is called.
//
// See PutEvents for usage and error information.
//
// Creating a request object using this method should be used when you want to inject
// custom logic into the request's lifecycle using a custom handler, or if you want to
// access properties on the request object before or after sending the request. If
// you just want the service response, call the PutEvents method directly
// instead.
//
// Note: You must call the "Send" method on the returned request object in order
// to execute the request.
//
//    // Example sending a request using the PutEventsRequest method.
//    req, resp := client.PutEventsRequest(params)
//
//    err := req.Send()
//    if err == nil { // resp is now filled
//        fmt.Println(resp)
//    }
<<<<<<< HEAD
//
// Please also see https://docs.aws.amazon.com/goto/WebAPI//PutEvents
=======
>>>>>>> 45247285
func (c *MobileAnalytics) PutEventsRequest(input *PutEventsInput) (req *request.Request, output *PutEventsOutput) {
	op := &request.Operation{
		Name:       opPutEvents,
		HTTPMethod: "POST",
		HTTPPath:   "/2014-06-05/events",
	}

	if input == nil {
		input = &PutEventsInput{}
	}

	output = &PutEventsOutput{}
	req = c.newRequest(op, input, output)
	req.Handlers.Unmarshal.Remove(restjson.UnmarshalHandler)
	req.Handlers.Unmarshal.PushBackNamed(protocol.UnmarshalDiscardBodyHandler)
	return
}

// PutEvents API operation for Amazon Mobile Analytics.
//
// The PutEvents operation records one or more events. You can have up to 1,500
// unique custom events per app, any combination of up to 40 attributes and
// metrics per custom event, and any number of attribute or metric values.
//
// Returns awserr.Error for service API and SDK errors. Use runtime type assertions
// with awserr.Error's Code and Message methods to get detailed information about
// the error.
//
// See the AWS API reference guide for Amazon Mobile Analytics's
// API operation PutEvents for usage and error information.
//
// Returned Error Codes:
//   * ErrCodeBadRequestException "BadRequestException"
//   An exception object returned when a request fails.
//
// Please also see https://docs.aws.amazon.com/goto/WebAPI//PutEvents
func (c *MobileAnalytics) PutEvents(input *PutEventsInput) (*PutEventsOutput, error) {
	req, out := c.PutEventsRequest(input)
	return out, req.Send()
}

// PutEventsWithContext is the same as PutEvents with the addition of
// the ability to pass a context and additional request options.
//
// See PutEvents for details on how to use this API operation.
//
// The context must be non-nil and will be used for request cancellation. If
// the context is nil a panic will occur. In the future the SDK may create
// sub-contexts for http.Requests. See https://golang.org/pkg/context/
// for more information on using Contexts.
func (c *MobileAnalytics) PutEventsWithContext(ctx aws.Context, input *PutEventsInput, opts ...request.Option) (*PutEventsOutput, error) {
	req, out := c.PutEventsRequest(input)
	req.SetContext(ctx)
	req.ApplyOptions(opts...)
	return out, req.Send()
}

// A JSON object representing a batch of unique event occurrences in your app.
// Please also see https://docs.aws.amazon.com/goto/WebAPI//Event
type Event struct {
	_ struct{} `type:"structure"`

	// A collection of key-value pairs that give additional context to the event.
	// The key-value pairs are specified by the developer.
	//
	// This collection can be empty or the attribute object can be omitted.
	Attributes map[string]*string `locationName:"attributes" type:"map"`

	// A name signifying an event that occurred in your app. This is used for grouping
	// and aggregating like events together for reporting purposes.
	//
	// EventType is a required field
	EventType *string `locationName:"eventType" min:"1" type:"string" required:"true"`

	// A collection of key-value pairs that gives additional, measurable context
	// to the event. The key-value pairs are specified by the developer.
	//
	// This collection can be empty or the attribute object can be omitted.
	Metrics map[string]*float64 `locationName:"metrics" type:"map"`

	// The session the event occured within.
	Session *Session `locationName:"session" type:"structure"`

	// The time the event occurred in ISO 8601 standard date time format. For example,
	// 2014-06-30T19:07:47.885Z
	//
	// Timestamp is a required field
	Timestamp *string `locationName:"timestamp" type:"string" required:"true"`

	// The version of the event.
	Version *string `locationName:"version" min:"1" type:"string"`
}

// String returns the string representation
func (s Event) String() string {
	return awsutil.Prettify(s)
}

// GoString returns the string representation
func (s Event) GoString() string {
	return s.String()
}

// Validate inspects the fields of the type to determine if they are valid.
func (s *Event) Validate() error {
	invalidParams := request.ErrInvalidParams{Context: "Event"}
	if s.EventType == nil {
		invalidParams.Add(request.NewErrParamRequired("EventType"))
	}
	if s.EventType != nil && len(*s.EventType) < 1 {
		invalidParams.Add(request.NewErrParamMinLen("EventType", 1))
	}
	if s.Timestamp == nil {
		invalidParams.Add(request.NewErrParamRequired("Timestamp"))
	}
	if s.Version != nil && len(*s.Version) < 1 {
		invalidParams.Add(request.NewErrParamMinLen("Version", 1))
	}
	if s.Session != nil {
		if err := s.Session.Validate(); err != nil {
			invalidParams.AddNested("Session", err.(request.ErrInvalidParams))
		}
	}

	if invalidParams.Len() > 0 {
		return invalidParams
	}
	return nil
}

// SetAttributes sets the Attributes field's value.
func (s *Event) SetAttributes(v map[string]*string) *Event {
	s.Attributes = v
	return s
}

// SetEventType sets the EventType field's value.
func (s *Event) SetEventType(v string) *Event {
	s.EventType = &v
	return s
}

// SetMetrics sets the Metrics field's value.
func (s *Event) SetMetrics(v map[string]*float64) *Event {
	s.Metrics = v
	return s
}

// SetSession sets the Session field's value.
func (s *Event) SetSession(v *Session) *Event {
	s.Session = v
	return s
}

// SetTimestamp sets the Timestamp field's value.
func (s *Event) SetTimestamp(v string) *Event {
	s.Timestamp = &v
	return s
}

// SetVersion sets the Version field's value.
func (s *Event) SetVersion(v string) *Event {
	s.Version = &v
	return s
}

// A container for the data needed for a PutEvent operation
// Please also see https://docs.aws.amazon.com/goto/WebAPI//PutEventsInput
type PutEventsInput struct {
	_ struct{} `type:"structure"`

	// The client context including the client ID, app title, app version and package
	// name.
	//
	// ClientContext is a required field
	ClientContext *string `location:"header" locationName:"x-amz-Client-Context" type:"string" required:"true"`

	// The encoding used for the client context.
	ClientContextEncoding *string `location:"header" locationName:"x-amz-Client-Context-Encoding" type:"string"`

	// An array of Event JSON objects
	//
	// Events is a required field
	Events []*Event `locationName:"events" type:"list" required:"true"`
}

// String returns the string representation
func (s PutEventsInput) String() string {
	return awsutil.Prettify(s)
}

// GoString returns the string representation
func (s PutEventsInput) GoString() string {
	return s.String()
}

// Validate inspects the fields of the type to determine if they are valid.
func (s *PutEventsInput) Validate() error {
	invalidParams := request.ErrInvalidParams{Context: "PutEventsInput"}
	if s.ClientContext == nil {
		invalidParams.Add(request.NewErrParamRequired("ClientContext"))
	}
	if s.Events == nil {
		invalidParams.Add(request.NewErrParamRequired("Events"))
	}
	if s.Events != nil {
		for i, v := range s.Events {
			if v == nil {
				continue
			}
			if err := v.Validate(); err != nil {
				invalidParams.AddNested(fmt.Sprintf("%s[%v]", "Events", i), err.(request.ErrInvalidParams))
			}
		}
	}

	if invalidParams.Len() > 0 {
		return invalidParams
	}
	return nil
}

// SetClientContext sets the ClientContext field's value.
func (s *PutEventsInput) SetClientContext(v string) *PutEventsInput {
	s.ClientContext = &v
	return s
}

// SetClientContextEncoding sets the ClientContextEncoding field's value.
func (s *PutEventsInput) SetClientContextEncoding(v string) *PutEventsInput {
	s.ClientContextEncoding = &v
	return s
}

// SetEvents sets the Events field's value.
func (s *PutEventsInput) SetEvents(v []*Event) *PutEventsInput {
	s.Events = v
	return s
}

// Please also see https://docs.aws.amazon.com/goto/WebAPI//PutEventsOutput
type PutEventsOutput struct {
	_ struct{} `type:"structure"`
}

// String returns the string representation
func (s PutEventsOutput) String() string {
	return awsutil.Prettify(s)
}

// GoString returns the string representation
func (s PutEventsOutput) GoString() string {
	return s.String()
}

// Describes the session. Session information is required on ALL events.
// Please also see https://docs.aws.amazon.com/goto/WebAPI//Session
type Session struct {
	_ struct{} `type:"structure"`

	// The duration of the session.
	Duration *int64 `locationName:"duration" type:"long"`

	// A unique identifier for the session
	Id *string `locationName:"id" min:"1" type:"string"`

	// The time the event started in ISO 8601 standard date time format. For example,
	// 2014-06-30T19:07:47.885Z
	StartTimestamp *string `locationName:"startTimestamp" type:"string"`

	// The time the event terminated in ISO 8601 standard date time format. For
	// example, 2014-06-30T19:07:47.885Z
	StopTimestamp *string `locationName:"stopTimestamp" type:"string"`
}

// String returns the string representation
func (s Session) String() string {
	return awsutil.Prettify(s)
}

// GoString returns the string representation
func (s Session) GoString() string {
	return s.String()
}

// Validate inspects the fields of the type to determine if they are valid.
func (s *Session) Validate() error {
	invalidParams := request.ErrInvalidParams{Context: "Session"}
	if s.Id != nil && len(*s.Id) < 1 {
		invalidParams.Add(request.NewErrParamMinLen("Id", 1))
	}

	if invalidParams.Len() > 0 {
		return invalidParams
	}
	return nil
}

// SetDuration sets the Duration field's value.
func (s *Session) SetDuration(v int64) *Session {
	s.Duration = &v
	return s
}

// SetId sets the Id field's value.
func (s *Session) SetId(v string) *Session {
	s.Id = &v
	return s
}

// SetStartTimestamp sets the StartTimestamp field's value.
func (s *Session) SetStartTimestamp(v string) *Session {
	s.StartTimestamp = &v
	return s
}

// SetStopTimestamp sets the StopTimestamp field's value.
func (s *Session) SetStopTimestamp(v string) *Session {
	s.StopTimestamp = &v
	return s
}<|MERGE_RESOLUTION|>--- conflicted
+++ resolved
@@ -37,11 +37,6 @@
 //    if err == nil { // resp is now filled
 //        fmt.Println(resp)
 //    }
-<<<<<<< HEAD
-//
-// Please also see https://docs.aws.amazon.com/goto/WebAPI//PutEvents
-=======
->>>>>>> 45247285
 func (c *MobileAnalytics) PutEventsRequest(input *PutEventsInput) (req *request.Request, output *PutEventsOutput) {
 	op := &request.Operation{
 		Name:       opPutEvents,
@@ -77,7 +72,6 @@
 //   * ErrCodeBadRequestException "BadRequestException"
 //   An exception object returned when a request fails.
 //
-// Please also see https://docs.aws.amazon.com/goto/WebAPI//PutEvents
 func (c *MobileAnalytics) PutEvents(input *PutEventsInput) (*PutEventsOutput, error) {
 	req, out := c.PutEventsRequest(input)
 	return out, req.Send()
@@ -100,7 +94,6 @@
 }
 
 // A JSON object representing a batch of unique event occurrences in your app.
-// Please also see https://docs.aws.amazon.com/goto/WebAPI//Event
 type Event struct {
 	_ struct{} `type:"structure"`
 
@@ -209,7 +202,6 @@
 }
 
 // A container for the data needed for a PutEvent operation
-// Please also see https://docs.aws.amazon.com/goto/WebAPI//PutEventsInput
 type PutEventsInput struct {
 	_ struct{} `type:"structure"`
 
@@ -282,7 +274,6 @@
 	return s
 }
 
-// Please also see https://docs.aws.amazon.com/goto/WebAPI//PutEventsOutput
 type PutEventsOutput struct {
 	_ struct{} `type:"structure"`
 }
@@ -298,7 +289,6 @@
 }
 
 // Describes the session. Session information is required on ALL events.
-// Please also see https://docs.aws.amazon.com/goto/WebAPI//Session
 type Session struct {
 	_ struct{} `type:"structure"`
 
