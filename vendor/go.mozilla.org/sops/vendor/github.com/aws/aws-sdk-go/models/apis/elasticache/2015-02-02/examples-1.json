--- conflicted
+++ resolved
@@ -65,34 +65,6 @@
           "TargetSnapshotName": "my-snapshot-copy"
         },
         "output": {
-<<<<<<< HEAD
-          "AutoMinorVersionUpgrade": true,
-          "CacheClusterCreateTime": "2016-12-21T22:24:04.955Z",
-          "CacheClusterId": "my-redis4",
-          "CacheNodeType": "cache.m3.large",
-          "CacheParameterGroupName": "default.redis3.2",
-          "CacheSubnetGroupName": "default",
-          "Engine": "redis",
-          "EngineVersion": "3.2.4",
-          "NodeSnapshots": [
-            {
-              "CacheNodeCreateTime": "2016-12-21T22:24:04.955Z",
-              "CacheNodeId": "0001",
-              "CacheSize": "3 MB",
-              "SnapshotCreateTime": "2016-12-28T07:00:52Z"
-            }
-          ],
-          "NumCacheNodes": 1,
-          "Port": 6379,
-          "PreferredAvailabilityZone": "us-east-1c",
-          "PreferredMaintenanceWindow": "tue:09:30-tue:10:30",
-          "SnapshotName": "my-snapshot-copy",
-          "SnapshotRetentionLimit": 7,
-          "SnapshotSource": "manual",
-          "SnapshotStatus": "creating",
-          "SnapshotWindow": "07:00-08:00",
-          "VpcId": "vpc-3820329f3"
-=======
           "Snapshot": {
             "AutoMinorVersionUpgrade": true,
             "CacheClusterCreateTime": "2016-12-21T22:24:04.955Z",
@@ -121,7 +93,6 @@
             "SnapshotWindow": "07:00-08:00",
             "VpcId": "vpc-3820329f3"
           }
->>>>>>> 45247285
         },
         "comments": {
           "input": {
@@ -147,31 +118,6 @@
           "Port": 11211
         },
         "output": {
-<<<<<<< HEAD
-          "AutoMinorVersionUpgrade": true,
-          "CacheClusterId": "my-memcached-cluster",
-          "CacheClusterStatus": "creating",
-          "CacheNodeType": "cache.r3.large",
-          "CacheParameterGroup": {
-            "CacheNodeIdsToReboot": [
-
-            ],
-            "CacheParameterGroupName": "default.memcached1.4",
-            "ParameterApplyStatus": "in-sync"
-          },
-          "CacheSecurityGroups": [
-
-          ],
-          "CacheSubnetGroupName": "default",
-          "ClientDownloadLandingPage": "https://console.aws.amazon.com/elasticache/home#client-download:",
-          "Engine": "memcached",
-          "EngineVersion": "1.4.24",
-          "NumCacheNodes": 2,
-          "PendingModifiedValues": {
-          },
-          "PreferredAvailabilityZone": "Multiple",
-          "PreferredMaintenanceWindow": "wed:09:00-wed:10:00"
-=======
           "CacheCluster": {
             "AutoMinorVersionUpgrade": true,
             "CacheClusterId": "my-memcached-cluster",
@@ -197,7 +143,6 @@
             "PreferredAvailabilityZone": "Multiple",
             "PreferredMaintenanceWindow": "wed:09:00-wed:10:00"
           }
->>>>>>> 45247285
         },
         "comments": {
           "input": {
@@ -223,33 +168,6 @@
           "SnapshotRetentionLimit": 7
         },
         "output": {
-<<<<<<< HEAD
-          "AutoMinorVersionUpgrade": true,
-          "CacheClusterId": "my-redis",
-          "CacheClusterStatus": "creating",
-          "CacheNodeType": "cache.m3.large",
-          "CacheParameterGroup": {
-            "CacheNodeIdsToReboot": [
-
-            ],
-            "CacheParameterGroupName": "default.redis3.2",
-            "ParameterApplyStatus": "in-sync"
-          },
-          "CacheSecurityGroups": [
-
-          ],
-          "CacheSubnetGroupName": "default",
-          "ClientDownloadLandingPage": "https: //console.aws.amazon.com/elasticache/home#client-download: ",
-          "Engine": "redis",
-          "EngineVersion": "3.2.4",
-          "NumCacheNodes": 1,
-          "PendingModifiedValues": {
-          },
-          "PreferredAvailabilityZone": "us-east-1c",
-          "PreferredMaintenanceWindow": "fri: 05: 30-fri: 06: 30",
-          "SnapshotRetentionLimit": 7,
-          "SnapshotWindow": "10: 00-11: 00"
-=======
           "CacheCluster": {
             "AutoMinorVersionUpgrade": true,
             "CacheClusterId": "my-redis",
@@ -277,7 +195,6 @@
             "SnapshotRetentionLimit": 7,
             "SnapshotWindow": "10: 00-11: 00"
           }
->>>>>>> 45247285
         },
         "comments": {
           "input": {
@@ -295,14 +212,6 @@
         "input": {
           "CacheParameterGroupFamily": "redis2.8",
           "CacheParameterGroupName": "custom-redis2-8",
-<<<<<<< HEAD
-          "Description": "Redis 2.8 parameter group that limits maxmemory to half of available memory."
-        },
-        "output": {
-          "CacheParameterGroupFamily": "redis2.8",
-          "CacheParameterGroupName": "custom-redis2-8",
-          "Description": "Redis 2.8 parame3ter group that limits maxmemory to half of available memory."
-=======
           "Description": "Custom Redis 2.8 parameter group."
         },
         "output": {
@@ -311,7 +220,6 @@
             "CacheParameterGroupName": "custom-redis2-8",
             "Description": "Custom Redis 2.8 parameter group."
           }
->>>>>>> 45247285
         },
         "comments": {
           "input": {
@@ -353,31 +261,6 @@
           ]
         },
         "output": {
-<<<<<<< HEAD
-          "CacheSubnetGroupDescription": "My subnet group.",
-          "CacheSubnetGroupName": "my-sn-grp",
-          "Subnets": [
-            {
-              "SubnetAvailabilityZone": {
-                "Name": "us-east-1a"
-              },
-              "SubnetIdentifier": "subnet-6f28c982"
-            },
-            {
-              "SubnetAvailabilityZone": {
-                "Name": "us-east-1c"
-              },
-              "SubnetIdentifier": "subnet-bcd382f3"
-            },
-            {
-              "SubnetAvailabilityZone": {
-                "Name": "us-east-1b"
-              },
-              "SubnetIdentifier": "subnet-845b3e7c0"
-            }
-          ],
-          "VpcId": "vpc-91280df6"
-=======
           "CacheSubnetGroup": {
             "CacheSubnetGroupDescription": "My subnet group.",
             "CacheSubnetGroupName": "my-sn-grp",
@@ -403,7 +286,6 @@
             ],
             "VpcId": "vpc-91280df6"
           }
->>>>>>> 45247285
         },
         "comments": {
           "input": {
@@ -429,20 +311,6 @@
           "SnapshotRetentionLimit": 30
         },
         "output": {
-<<<<<<< HEAD
-          "AutomaticFailover": "enabling",
-          "Description": "A Redis replication group.",
-          "MemberClusters": [
-            "my-redis-rg-001",
-            "my-redis-rg-002",
-            "my-redis-rg-003"
-          ],
-          "PendingModifiedValues": {
-          },
-          "ReplicationGroupId": "my-redis-rg",
-          "SnapshottingClusterId": "my-redis-rg-002",
-          "Status": "creating"
-=======
           "ReplicationGroup": {
             "AutomaticFailover": "enabling",
             "Description": "A Redis replication group.",
@@ -457,7 +325,6 @@
             "SnapshottingClusterId": "my-redis-rg-002",
             "Status": "creating"
           }
->>>>>>> 45247285
         },
         "comments": {
           "input": {
@@ -468,8 +335,6 @@
         "description": "Creates a Redis replication group with 3 nodes.",
         "id": "createcachereplicationgroup-1474998730655",
         "title": "CreateCacheReplicationGroup"
-<<<<<<< HEAD
-=======
       },
       {
         "input": {
@@ -530,22 +395,11 @@
         "description": "Creates a Redis (cluster mode enabled) replication group with two shards. One shard has one read replica node and the other shard has two read replicas.",
         "id": "createreplicationgroup-1483657035585",
         "title": "CreateReplicationGroup"
->>>>>>> 45247285
       }
     ],
     "CreateSnapshot": [
       {
         "input": {
-<<<<<<< HEAD
-          "CacheClusterId": "my-redis",
-          "SnapshotName": "snapshot-20161221"
-        },
-        "output": {
-          "AutoMinorVersionUpgrade": true,
-          "CacheClusterCreateTime": "2016-12-21T22:27:12.543Z",
-          "CacheClusterId": "my-redis",
-          "CacheNodeType": "cache.m3.large",
-=======
           "CacheClusterId": "onenoderedis",
           "SnapshotName": "snapshot-1"
         },
@@ -598,34 +452,19 @@
           "CacheClusterCreateTime": "2017-02-03T15:43:36.278Z",
           "CacheClusterId": "threenoderedis-001",
           "CacheNodeType": "cache.m3.medium",
->>>>>>> 45247285
           "CacheParameterGroupName": "default.redis3.2",
           "CacheSubnetGroupName": "default",
           "Engine": "redis",
           "EngineVersion": "3.2.4",
           "NodeSnapshots": [
             {
-<<<<<<< HEAD
-              "CacheNodeCreateTime": "2016-12-21T22:27:12.543Z",
-=======
               "CacheNodeCreateTime": "2017-02-03T15:43:36.278Z",
->>>>>>> 45247285
               "CacheNodeId": "0001",
               "CacheSize": ""
             }
           ],
           "NumCacheNodes": 1,
           "Port": 6379,
-<<<<<<< HEAD
-          "PreferredAvailabilityZone": "us-east-1c",
-          "PreferredMaintenanceWindow": "fri:05:30-fri:06:30",
-          "SnapshotName": "snapshot-20161221",
-          "SnapshotRetentionLimit": 7,
-          "SnapshotSource": "manual",
-          "SnapshotStatus": "creating",
-          "SnapshotWindow": "10:00-11:00",
-          "VpcId": "vpc-91280df6"
-=======
           "PreferredAvailabilityZone": "us-west-2c",
           "PreferredMaintenanceWindow": "sat:08:00-sat:09:00",
           "SnapshotName": "snapshot-2",
@@ -634,19 +473,13 @@
           "SnapshotStatus": "creating",
           "SnapshotWindow": "00:00-01:00",
           "VpcId": "vpc-73c3cd17"
->>>>>>> 45247285
-        },
-        "comments": {
-          "input": {
-          },
-          "output": {
-          }
-        },
-<<<<<<< HEAD
-        "description": "Creates a Redis snapshot.",
-        "id": "createsnapshot-1474999681024",
-        "title": "CreateSnapshot"
-=======
+        },
+        "comments": {
+          "input": {
+          },
+          "output": {
+          }
+        },
         "description": "Creates a snapshot of a non-clustered Redis cluster that has only three nodes, primary and two read-replicas. CacheClusterId must be a specific node in the cluster.",
         "id": "createsnapshot-1474999681024",
         "title": "CreateSnapshot - NonClustered Redis, 2 read-replicas"
@@ -695,7 +528,6 @@
         "description": "Creates a snapshot of a clustered Redis cluster that has 2 shards, each with a primary and 4 read-replicas.",
         "id": "createsnapshot-clustered-redis-1486144841758",
         "title": "CreateSnapshot-clustered Redis"
->>>>>>> 45247285
       }
     ],
     "DeleteCacheCluster": [
@@ -704,36 +536,6 @@
           "CacheClusterId": "my-memcached"
         },
         "output": {
-<<<<<<< HEAD
-          "AutoMinorVersionUpgrade": true,
-          "CacheClusterCreateTime": "2016-12-22T16:05:17.314Z",
-          "CacheClusterId": "my-memcached",
-          "CacheClusterStatus": "deleting",
-          "CacheNodeType": "cache.r3.large",
-          "CacheParameterGroup": {
-            "CacheNodeIdsToReboot": [
-
-            ],
-            "CacheParameterGroupName": "default.memcached1.4",
-            "ParameterApplyStatus": "in-sync"
-          },
-          "CacheSecurityGroups": [
-
-          ],
-          "CacheSubnetGroupName": "default",
-          "ClientDownloadLandingPage": "https://console.aws.amazon.com/elasticache/home#client-download:",
-          "ConfigurationEndpoint": {
-            "Address": "my-memcached2.ameaqx.cfg.use1.cache.amazonaws.com",
-            "Port": 11211
-          },
-          "Engine": "memcached",
-          "EngineVersion": "1.4.24",
-          "NumCacheNodes": 2,
-          "PendingModifiedValues": {
-          },
-          "PreferredAvailabilityZone": "Multiple",
-          "PreferredMaintenanceWindow": "tue:07:30-tue:08:30"
-=======
           "CacheCluster": {
             "AutoMinorVersionUpgrade": true,
             "CacheClusterCreateTime": "2016-12-22T16:05:17.314Z",
@@ -764,7 +566,6 @@
             "PreferredAvailabilityZone": "Multiple",
             "PreferredMaintenanceWindow": "tue:07:30-tue:08:30"
           }
->>>>>>> 45247285
         },
         "comments": {
           "input": {
@@ -832,14 +633,6 @@
           "RetainPrimaryCluster": false
         },
         "output": {
-<<<<<<< HEAD
-          "AutomaticFailover": "disabled",
-          "Description": "simple redis cluster",
-          "PendingModifiedValues": {
-          },
-          "ReplicationGroupId": "my-redis-rg",
-          "Status": "deleting"
-=======
           "ReplicationGroup": {
             "AutomaticFailover": "disabled",
             "Description": "simple redis cluster",
@@ -848,7 +641,6 @@
             "ReplicationGroupId": "my-redis-rg",
             "Status": "deleting"
           }
->>>>>>> 45247285
         },
         "comments": {
           "input": {
@@ -867,34 +659,6 @@
           "SnapshotName": "snapshot-20161212"
         },
         "output": {
-<<<<<<< HEAD
-          "AutoMinorVersionUpgrade": true,
-          "CacheClusterCreateTime": "2016-12-21T22:27:12.543Z",
-          "CacheClusterId": "my-redis5",
-          "CacheNodeType": "cache.m3.large",
-          "CacheParameterGroupName": "default.redis3.2",
-          "CacheSubnetGroupName": "default",
-          "Engine": "redis",
-          "EngineVersion": "3.2.4",
-          "NodeSnapshots": [
-            {
-              "CacheNodeCreateTime": "2016-12-21T22:27:12.543Z",
-              "CacheNodeId": "0001",
-              "CacheSize": "3 MB",
-              "SnapshotCreateTime": "2016-12-21T22:30:26Z"
-            }
-          ],
-          "NumCacheNodes": 1,
-          "Port": 6379,
-          "PreferredAvailabilityZone": "us-east-1c",
-          "PreferredMaintenanceWindow": "fri:05:30-fri:06:30",
-          "SnapshotName": "snapshot-20161212",
-          "SnapshotRetentionLimit": 7,
-          "SnapshotSource": "manual",
-          "SnapshotStatus": "deleting",
-          "SnapshotWindow": "10:00-11:00",
-          "VpcId": "vpc-91280df6"
-=======
           "Snapshot": {
             "AutoMinorVersionUpgrade": true,
             "CacheClusterCreateTime": "2016-12-21T22:27:12.543Z",
@@ -923,7 +687,6 @@
             "SnapshotWindow": "10:00-11:00",
             "VpcId": "vpc-91280df6"
           }
->>>>>>> 45247285
         },
         "comments": {
           "input": {
@@ -1745,604 +1508,6 @@
           "MaxRecords": 25
         },
         "output": {
-<<<<<<< HEAD
-          "CacheNodeTypeSpecificParameters": [
-            {
-              "AllowedValues": "0-",
-              "CacheNodeTypeSpecificValues": [
-                {
-                  "CacheNodeType": "cache.c1.xlarge",
-                  "Value": "650117120"
-                },
-                {
-                  "CacheNodeType": "cache.m1.large",
-                  "Value": "702545920"
-                },
-                {
-                  "CacheNodeType": "cache.m1.medium",
-                  "Value": "309329920"
-                },
-                {
-                  "CacheNodeType": "cache.m1.small",
-                  "Value": "94371840"
-                },
-                {
-                  "CacheNodeType": "cache.m1.xlarge",
-                  "Value": "1488977920"
-                },
-                {
-                  "CacheNodeType": "cache.m2.2xlarge",
-                  "Value": "3502243840"
-                },
-                {
-                  "CacheNodeType": "cache.m2.4xlarge",
-                  "Value": "7088373760"
-                },
-                {
-                  "CacheNodeType": "cache.m2.xlarge",
-                  "Value": "1709178880"
-                },
-                {
-                  "CacheNodeType": "cache.m3.2xlarge",
-                  "Value": "2998927360"
-                },
-                {
-                  "CacheNodeType": "cache.m3.large",
-                  "Value": "650117120"
-                },
-                {
-                  "CacheNodeType": "cache.m3.medium",
-                  "Value": "309329920"
-                },
-                {
-                  "CacheNodeType": "cache.m3.xlarge",
-                  "Value": "1426063360"
-                },
-                {
-                  "CacheNodeType": "cache.m4.10xlarge",
-                  "Value": "16604761424"
-                },
-                {
-                  "CacheNodeType": "cache.m4.2xlarge",
-                  "Value": "3188912636"
-                },
-                {
-                  "CacheNodeType": "cache.m4.4xlarge",
-                  "Value": "6525729063"
-                },
-                {
-                  "CacheNodeType": "cache.m4.large",
-                  "Value": "689259315"
-                },
-                {
-                  "CacheNodeType": "cache.m4.xlarge",
-                  "Value": "1532850176"
-                },
-                {
-                  "CacheNodeType": "cache.r3.2xlarge",
-                  "Value": "6081740800"
-                },
-                {
-                  "CacheNodeType": "cache.r3.4xlarge",
-                  "Value": "12268339200"
-                },
-                {
-                  "CacheNodeType": "cache.r3.8xlarge",
-                  "Value": "24536678400"
-                },
-                {
-                  "CacheNodeType": "cache.r3.large",
-                  "Value": "1468006400"
-                },
-                {
-                  "CacheNodeType": "cache.r3.xlarge",
-                  "Value": "3040870400"
-                },
-                {
-                  "CacheNodeType": "cache.t1.micro",
-                  "Value": "14260633"
-                },
-                {
-                  "CacheNodeType": "cache.t2.medium",
-                  "Value": "346134937"
-                },
-                {
-                  "CacheNodeType": "cache.t2.micro",
-                  "Value": "58195968"
-                },
-                {
-                  "CacheNodeType": "cache.t2.small",
-                  "Value": "166513868"
-                }
-              ],
-              "ChangeType": "immediate",
-              "DataType": "integer",
-              "Description": "Slave client output buffer hard limit in bytes.",
-              "IsModifiable": false,
-              "MinimumEngineVersion": "2.8.6",
-              "ParameterName": "client-output-buffer-limit-slave-hard-limit",
-              "Source": "system"
-            },
-            {
-              "AllowedValues": "0-",
-              "CacheNodeTypeSpecificValues": [
-                {
-                  "CacheNodeType": "cache.c1.xlarge",
-                  "Value": "650117120"
-                },
-                {
-                  "CacheNodeType": "cache.m1.large",
-                  "Value": "702545920"
-                },
-                {
-                  "CacheNodeType": "cache.m1.medium",
-                  "Value": "309329920"
-                },
-                {
-                  "CacheNodeType": "cache.m1.small",
-                  "Value": "94371840"
-                },
-                {
-                  "CacheNodeType": "cache.m1.xlarge",
-                  "Value": "1488977920"
-                },
-                {
-                  "CacheNodeType": "cache.m2.2xlarge",
-                  "Value": "3502243840"
-                },
-                {
-                  "CacheNodeType": "cache.m2.4xlarge",
-                  "Value": "7088373760"
-                },
-                {
-                  "CacheNodeType": "cache.m2.xlarge",
-                  "Value": "1709178880"
-                },
-                {
-                  "CacheNodeType": "cache.m3.2xlarge",
-                  "Value": "2998927360"
-                },
-                {
-                  "CacheNodeType": "cache.m3.large",
-                  "Value": "650117120"
-                },
-                {
-                  "CacheNodeType": "cache.m3.medium",
-                  "Value": "309329920"
-                },
-                {
-                  "CacheNodeType": "cache.m3.xlarge",
-                  "Value": "1426063360"
-                },
-                {
-                  "CacheNodeType": "cache.m4.10xlarge",
-                  "Value": "16604761424"
-                },
-                {
-                  "CacheNodeType": "cache.m4.2xlarge",
-                  "Value": "3188912636"
-                },
-                {
-                  "CacheNodeType": "cache.m4.4xlarge",
-                  "Value": "6525729063"
-                },
-                {
-                  "CacheNodeType": "cache.m4.large",
-                  "Value": "689259315"
-                },
-                {
-                  "CacheNodeType": "cache.m4.xlarge",
-                  "Value": "1532850176"
-                },
-                {
-                  "CacheNodeType": "cache.r3.2xlarge",
-                  "Value": "6081740800"
-                },
-                {
-                  "CacheNodeType": "cache.r3.4xlarge",
-                  "Value": "12268339200"
-                },
-                {
-                  "CacheNodeType": "cache.r3.8xlarge",
-                  "Value": "24536678400"
-                },
-                {
-                  "CacheNodeType": "cache.r3.large",
-                  "Value": "1468006400"
-                },
-                {
-                  "CacheNodeType": "cache.r3.xlarge",
-                  "Value": "3040870400"
-                },
-                {
-                  "CacheNodeType": "cache.t1.micro",
-                  "Value": "14260633"
-                },
-                {
-                  "CacheNodeType": "cache.t2.medium",
-                  "Value": "346134937"
-                },
-                {
-                  "CacheNodeType": "cache.t2.micro",
-                  "Value": "58195968"
-                },
-                {
-                  "CacheNodeType": "cache.t2.small",
-                  "Value": "166513868"
-                }
-              ],
-              "ChangeType": "immediate",
-              "DataType": "integer",
-              "Description": "Slave client output buffer soft limit in bytes.",
-              "IsModifiable": false,
-              "MinimumEngineVersion": "2.8.6",
-              "ParameterName": "client-output-buffer-limit-slave-soft-limit",
-              "Source": "system"
-            },
-            {
-              "AllowedValues": "0-",
-              "CacheNodeTypeSpecificValues": [
-                {
-                  "CacheNodeType": "cache.c1.xlarge",
-                  "Value": "6501171200"
-                },
-                {
-                  "CacheNodeType": "cache.m1.large",
-                  "Value": "7025459200"
-                },
-                {
-                  "CacheNodeType": "cache.m1.medium",
-                  "Value": "3093299200"
-                },
-                {
-                  "CacheNodeType": "cache.m1.small",
-                  "Value": "943718400"
-                },
-                {
-                  "CacheNodeType": "cache.m1.xlarge",
-                  "Value": "14889779200"
-                },
-                {
-                  "CacheNodeType": "cache.m2.2xlarge",
-                  "Value": "35022438400"
-                },
-                {
-                  "CacheNodeType": "cache.m2.4xlarge",
-                  "Value": "70883737600"
-                },
-                {
-                  "CacheNodeType": "cache.m2.xlarge",
-                  "Value": "17091788800"
-                },
-                {
-                  "CacheNodeType": "cache.m3.2xlarge",
-                  "Value": "29989273600"
-                },
-                {
-                  "CacheNodeType": "cache.m3.large",
-                  "Value": "6501171200"
-                },
-                {
-                  "CacheNodeType": "cache.m3.medium",
-                  "Value": "2988441600"
-                },
-                {
-                  "CacheNodeType": "cache.m3.xlarge",
-                  "Value": "14260633600"
-                },
-                {
-                  "CacheNodeType": "cache.m4.10xlarge",
-                  "Value": "166047614239"
-                },
-                {
-                  "CacheNodeType": "cache.m4.2xlarge",
-                  "Value": "31889126359"
-                },
-                {
-                  "CacheNodeType": "cache.m4.4xlarge",
-                  "Value": "65257290629"
-                },
-                {
-                  "CacheNodeType": "cache.m4.large",
-                  "Value": "6892593152"
-                },
-                {
-                  "CacheNodeType": "cache.m4.xlarge",
-                  "Value": "15328501760"
-                },
-                {
-                  "CacheNodeType": "cache.r3.2xlarge",
-                  "Value": "62495129600"
-                },
-                {
-                  "CacheNodeType": "cache.r3.4xlarge",
-                  "Value": "126458265600"
-                },
-                {
-                  "CacheNodeType": "cache.r3.8xlarge",
-                  "Value": "254384537600"
-                },
-                {
-                  "CacheNodeType": "cache.r3.large",
-                  "Value": "14470348800"
-                },
-                {
-                  "CacheNodeType": "cache.r3.xlarge",
-                  "Value": "30513561600"
-                },
-                {
-                  "CacheNodeType": "cache.t1.micro",
-                  "Value": "142606336"
-                },
-                {
-                  "CacheNodeType": "cache.t2.medium",
-                  "Value": "3461349376"
-                },
-                {
-                  "CacheNodeType": "cache.t2.micro",
-                  "Value": "581959680"
-                },
-                {
-                  "CacheNodeType": "cache.t2.small",
-                  "Value": "1665138688"
-                }
-              ],
-              "ChangeType": "immediate",
-              "DataType": "integer",
-              "Description": "The maximum configurable amount of memory to use to store items, in bytes.",
-              "IsModifiable": false,
-              "MinimumEngineVersion": "2.8.6",
-              "ParameterName": "maxmemory",
-              "Source": "system"
-            }
-          ],
-          "CacheParameterGroupFamily": "redis2.8",
-          "Marker": "bWluLXNsYXZlcy10by13cml0ZQ==",
-          "Parameters": [
-            {
-              "AllowedValues": "yes,no",
-              "ChangeType": "requires-reboot",
-              "DataType": "string",
-              "Description": "Apply rehashing or not.",
-              "IsModifiable": true,
-              "MinimumEngineVersion": "2.8.6",
-              "ParameterName": "activerehashing",
-              "ParameterValue": "yes",
-              "Source": "system"
-            },
-            {
-              "AllowedValues": "always,everysec,no",
-              "ChangeType": "immediate",
-              "DataType": "string",
-              "Description": "fsync policy for AOF persistence",
-              "IsModifiable": true,
-              "MinimumEngineVersion": "2.8.6",
-              "ParameterName": "appendfsync",
-              "ParameterValue": "everysec",
-              "Source": "system"
-            },
-            {
-              "AllowedValues": "yes,no",
-              "ChangeType": "immediate",
-              "DataType": "string",
-              "Description": "Enable Redis persistence.",
-              "IsModifiable": true,
-              "MinimumEngineVersion": "2.8.6",
-              "ParameterName": "appendonly",
-              "ParameterValue": "no",
-              "Source": "system"
-            },
-            {
-              "AllowedValues": "0-",
-              "ChangeType": "immediate",
-              "DataType": "integer",
-              "Description": "Normal client output buffer hard limit in bytes.",
-              "IsModifiable": true,
-              "MinimumEngineVersion": "2.8.6",
-              "ParameterName": "client-output-buffer-limit-normal-hard-limit",
-              "ParameterValue": "0",
-              "Source": "system"
-            },
-            {
-              "AllowedValues": "0-",
-              "ChangeType": "immediate",
-              "DataType": "integer",
-              "Description": "Normal client output buffer soft limit in bytes.",
-              "IsModifiable": true,
-              "MinimumEngineVersion": "2.8.6",
-              "ParameterName": "client-output-buffer-limit-normal-soft-limit",
-              "ParameterValue": "0",
-              "Source": "system"
-            },
-            {
-              "AllowedValues": "0-",
-              "ChangeType": "immediate",
-              "DataType": "integer",
-              "Description": "Normal client output buffer soft limit in seconds.",
-              "IsModifiable": true,
-              "MinimumEngineVersion": "2.8.6",
-              "ParameterName": "client-output-buffer-limit-normal-soft-seconds",
-              "ParameterValue": "0",
-              "Source": "system"
-            },
-            {
-              "AllowedValues": "0-",
-              "ChangeType": "immediate",
-              "DataType": "integer",
-              "Description": "Pubsub client output buffer hard limit in bytes.",
-              "IsModifiable": true,
-              "MinimumEngineVersion": "2.8.6",
-              "ParameterName": "client-output-buffer-limit-pubsub-hard-limit",
-              "ParameterValue": "33554432",
-              "Source": "system"
-            },
-            {
-              "AllowedValues": "0-",
-              "ChangeType": "immediate",
-              "DataType": "integer",
-              "Description": "Pubsub client output buffer soft limit in bytes.",
-              "IsModifiable": true,
-              "MinimumEngineVersion": "2.8.6",
-              "ParameterName": "client-output-buffer-limit-pubsub-soft-limit",
-              "ParameterValue": "8388608",
-              "Source": "system"
-            },
-            {
-              "AllowedValues": "0-",
-              "ChangeType": "immediate",
-              "DataType": "integer",
-              "Description": "Pubsub client output buffer soft limit in seconds.",
-              "IsModifiable": true,
-              "MinimumEngineVersion": "2.8.6",
-              "ParameterName": "client-output-buffer-limit-pubsub-soft-seconds",
-              "ParameterValue": "60",
-              "Source": "system"
-            },
-            {
-              "AllowedValues": "0-",
-              "ChangeType": "immediate",
-              "DataType": "integer",
-              "Description": "Slave client output buffer soft limit in seconds.",
-              "IsModifiable": false,
-              "MinimumEngineVersion": "2.8.6",
-              "ParameterName": "client-output-buffer-limit-slave-soft-seconds",
-              "ParameterValue": "60",
-              "Source": "system"
-            },
-            {
-              "AllowedValues": "yes,no",
-              "ChangeType": "immediate",
-              "DataType": "string",
-              "Description": "If enabled, clients who attempt to write to a read-only slave will be disconnected. Applicable to 2.8.23 and higher.",
-              "IsModifiable": true,
-              "MinimumEngineVersion": "2.8.23",
-              "ParameterName": "close-on-slave-write",
-              "ParameterValue": "yes",
-              "Source": "system"
-            },
-            {
-              "AllowedValues": "1-1200000",
-              "ChangeType": "requires-reboot",
-              "DataType": "integer",
-              "Description": "Set the number of databases.",
-              "IsModifiable": true,
-              "MinimumEngineVersion": "2.8.6",
-              "ParameterName": "databases",
-              "ParameterValue": "16",
-              "Source": "system"
-            },
-            {
-              "AllowedValues": "0-",
-              "ChangeType": "immediate",
-              "DataType": "integer",
-              "Description": "The maximum number of hash entries in order for the dataset to be compressed.",
-              "IsModifiable": true,
-              "MinimumEngineVersion": "2.8.6",
-              "ParameterName": "hash-max-ziplist-entries",
-              "ParameterValue": "512",
-              "Source": "system"
-            },
-            {
-              "AllowedValues": "0-",
-              "ChangeType": "immediate",
-              "DataType": "integer",
-              "Description": "The threshold of biggest hash entries in order for the dataset to be compressed.",
-              "IsModifiable": true,
-              "MinimumEngineVersion": "2.8.6",
-              "ParameterName": "hash-max-ziplist-value",
-              "ParameterValue": "64",
-              "Source": "system"
-            },
-            {
-              "AllowedValues": "0-",
-              "ChangeType": "immediate",
-              "DataType": "integer",
-              "Description": "The maximum number of list entries in order for the dataset to be compressed.",
-              "IsModifiable": true,
-              "MinimumEngineVersion": "2.8.6",
-              "ParameterName": "list-max-ziplist-entries",
-              "ParameterValue": "512",
-              "Source": "system"
-            },
-            {
-              "AllowedValues": "0-",
-              "ChangeType": "immediate",
-              "DataType": "integer",
-              "Description": "The threshold of biggest list entries in order for the dataset to be compressed.",
-              "IsModifiable": true,
-              "MinimumEngineVersion": "2.8.6",
-              "ParameterName": "list-max-ziplist-value",
-              "ParameterValue": "64",
-              "Source": "system"
-            },
-            {
-              "AllowedValues": "5000",
-              "ChangeType": "immediate",
-              "DataType": "integer",
-              "Description": "Max execution time of a Lua script in milliseconds. 0 for unlimited execution without warnings.",
-              "IsModifiable": false,
-              "MinimumEngineVersion": "2.8.6",
-              "ParameterName": "lua-time-limit",
-              "ParameterValue": "5000",
-              "Source": "system"
-            },
-            {
-              "AllowedValues": "1-65000",
-              "ChangeType": "requires-reboot",
-              "DataType": "integer",
-              "Description": "The maximum number of Redis clients.",
-              "IsModifiable": false,
-              "MinimumEngineVersion": "2.8.6",
-              "ParameterName": "maxclients",
-              "ParameterValue": "65000",
-              "Source": "system"
-            },
-            {
-              "AllowedValues": "volatile-lru,allkeys-lru,volatile-random,allkeys-random,volatile-ttl,noeviction",
-              "ChangeType": "immediate",
-              "DataType": "string",
-              "Description": "Max memory policy.",
-              "IsModifiable": true,
-              "MinimumEngineVersion": "2.8.6",
-              "ParameterName": "maxmemory-policy",
-              "ParameterValue": "volatile-lru",
-              "Source": "system"
-            },
-            {
-              "AllowedValues": "1-",
-              "ChangeType": "immediate",
-              "DataType": "integer",
-              "Description": "Max memory samples.",
-              "IsModifiable": true,
-              "MinimumEngineVersion": "2.8.6",
-              "ParameterName": "maxmemory-samples",
-              "ParameterValue": "3",
-              "Source": "system"
-            },
-            {
-              "AllowedValues": "0-",
-              "ChangeType": "immediate",
-              "DataType": "integer",
-              "Description": "Maximum number of seconds within which the master must receive a ping from a slave to take writes. Use this parameter together with min-slaves-to-write to regulate when the master stops accepting writes. Setting this value to 0 means the master always takes writes.",
-              "IsModifiable": true,
-              "MinimumEngineVersion": "2.8.6",
-              "ParameterName": "min-slaves-max-lag",
-              "ParameterValue": "10",
-              "Source": "system"
-            },
-            {
-              "AllowedValues": "0-",
-              "ChangeType": "immediate",
-              "DataType": "integer",
-              "Description": "Number of slaves that must be connected in order for master to take writes. Use this parameter together with min-slaves-max-lag to regulate when the master stops accepting writes. Setting this to 0 means the master always takes writes.",
-              "IsModifiable": true,
-              "MinimumEngineVersion": "2.8.6",
-              "ParameterName": "min-slaves-to-write",
-              "ParameterValue": "0",
-              "Source": "system"
-            }
-          ]
-=======
           "EngineDefaults": {
             "CacheNodeTypeSpecificParameters": [
               {
@@ -2941,7 +2106,6 @@
               }
             ]
           }
->>>>>>> 45247285
         },
         "comments": {
           "input": {
@@ -3621,34 +2785,6 @@
           "SnapshotRetentionLimit": 14
         },
         "output": {
-<<<<<<< HEAD
-          "AutoMinorVersionUpgrade": true,
-          "CacheClusterCreateTime": "2016-12-22T16:27:56.078Z",
-          "CacheClusterId": "redis-cluster",
-          "CacheClusterStatus": "available",
-          "CacheNodeType": "cache.r3.large",
-          "CacheParameterGroup": {
-            "CacheNodeIdsToReboot": [
-
-            ],
-            "CacheParameterGroupName": "default.redis3.2",
-            "ParameterApplyStatus": "in-sync"
-          },
-          "CacheSecurityGroups": [
-
-          ],
-          "CacheSubnetGroupName": "default",
-          "ClientDownloadLandingPage": "https://console.aws.amazon.com/elasticache/home#client-download:",
-          "Engine": "redis",
-          "EngineVersion": "3.2.4",
-          "NumCacheNodes": 1,
-          "PendingModifiedValues": {
-          },
-          "PreferredAvailabilityZone": "us-east-1e",
-          "PreferredMaintenanceWindow": "fri:09:00-fri:10:00",
-          "SnapshotRetentionLimit": 14,
-          "SnapshotWindow": "07:00-08:00"
-=======
           "CacheCluster": {
             "AutoMinorVersionUpgrade": true,
             "CacheClusterCreateTime": "2016-12-22T16:27:56.078Z",
@@ -3677,7 +2813,6 @@
             "SnapshotRetentionLimit": 14,
             "SnapshotWindow": "07:00-08:00"
           }
->>>>>>> 45247285
         },
         "comments": {
           "input": {
@@ -3728,43 +2863,6 @@
           ]
         },
         "output": {
-<<<<<<< HEAD
-          "CacheSubnetGroupDescription": "My subnet group.",
-          "CacheSubnetGroupName": "my-sn-grp",
-          "Subnets": [
-            {
-              "SubnetAvailabilityZone": {
-                "Name": "us-east-1c"
-              },
-              "SubnetIdentifier": "subnet-a1b2c3d4"
-            },
-            {
-              "SubnetAvailabilityZone": {
-                "Name": "us-east-1e"
-              },
-              "SubnetIdentifier": "subnet-1a2b3c4d"
-            },
-            {
-              "SubnetAvailabilityZone": {
-                "Name": "us-east-1e"
-              },
-              "SubnetIdentifier": "subnet-bcde2345"
-            },
-            {
-              "SubnetAvailabilityZone": {
-                "Name": "us-east-1c"
-              },
-              "SubnetIdentifier": "subnet-1234abcd"
-            },
-            {
-              "SubnetAvailabilityZone": {
-                "Name": "us-east-1b"
-              },
-              "SubnetIdentifier": "subnet-abcd1234"
-            }
-          ],
-          "VpcId": "vpc-91280df6"
-=======
           "CacheSubnetGroup": {
             "CacheSubnetGroupDescription": "My subnet group.",
             "CacheSubnetGroupName": "my-sn-grp",
@@ -3802,7 +2900,6 @@
             ],
             "VpcId": "vpc-91280df6"
           }
->>>>>>> 45247285
         },
         "comments": {
           "input": {
@@ -3825,62 +2922,6 @@
           "SnapshottingClusterId": "my-redis-rg-001"
         },
         "output": {
-<<<<<<< HEAD
-          "AutomaticFailover": "enabled",
-          "Description": "Modified replication group",
-          "MemberClusters": [
-            "my-redis-rg-001",
-            "my-redis-rg-002",
-            "my-redis-rg-003"
-          ],
-          "NodeGroups": [
-            {
-              "NodeGroupId": "0001",
-              "NodeGroupMembers": [
-                {
-                  "CacheClusterId": "my-redis-rg-001",
-                  "CacheNodeId": "0001",
-                  "CurrentRole": "primary",
-                  "PreferredAvailabilityZone": "us-east-1b",
-                  "ReadEndpoint": {
-                    "Address": "my-redis-rg-001.abcdef.0001.use1.cache.amazonaws.com",
-                    "Port": 6379
-                  }
-                },
-                {
-                  "CacheClusterId": "my-redis-rg-002",
-                  "CacheNodeId": "0001",
-                  "CurrentRole": "replica",
-                  "PreferredAvailabilityZone": "us-east-1a",
-                  "ReadEndpoint": {
-                    "Address": "my-redis-rg-002.abcdef.0001.use1.cache.amazonaws.com",
-                    "Port": 6379
-                  }
-                },
-                {
-                  "CacheClusterId": "my-redis-rg-003",
-                  "CacheNodeId": "0001",
-                  "CurrentRole": "replica",
-                  "PreferredAvailabilityZone": "us-east-1c",
-                  "ReadEndpoint": {
-                    "Address": "my-redis-rg-003.abcdef.0001.use1.cache.amazonaws.com",
-                    "Port": 6379
-                  }
-                }
-              ],
-              "PrimaryEndpoint": {
-                "Address": "my-redis-rg.abcdef.ng.0001.use1.cache.amazonaws.com",
-                "Port": 6379
-              },
-              "Status": "available"
-            }
-          ],
-          "PendingModifiedValues": {
-          },
-          "ReplicationGroupId": "my-redis-rg",
-          "SnapshottingClusterId": "my-redis-rg-002",
-          "Status": "available"
-=======
           "ReplicationGroup": {
             "AutomaticFailover": "enabled",
             "Description": "Modified replication group",
@@ -3937,7 +2978,6 @@
             "SnapshottingClusterId": "my-redis-rg-002",
             "Status": "available"
           }
->>>>>>> 45247285
         },
         "comments": {
           "input": {
@@ -3976,36 +3016,6 @@
           ]
         },
         "output": {
-<<<<<<< HEAD
-          "AutoMinorVersionUpgrade": true,
-          "CacheClusterCreateTime": "2016-12-21T21:59:43.794Z",
-          "CacheClusterId": "my-mem-cluster",
-          "CacheClusterStatus": "rebooting cache cluster nodes",
-          "CacheNodeType": "cache.t2.medium",
-          "CacheParameterGroup": {
-            "CacheNodeIdsToReboot": [
-
-            ],
-            "CacheParameterGroupName": "default.memcached1.4",
-            "ParameterApplyStatus": "in-sync"
-          },
-          "CacheSecurityGroups": [
-
-          ],
-          "CacheSubnetGroupName": "default",
-          "ClientDownloadLandingPage": "https://console.aws.amazon.com/elasticache/home#client-download:",
-          "ConfigurationEndpoint": {
-            "Address": "my-mem-cluster.abcdef.cfg.use1.cache.amazonaws.com",
-            "Port": 11211
-          },
-          "Engine": "memcached",
-          "EngineVersion": "1.4.24",
-          "NumCacheNodes": 2,
-          "PendingModifiedValues": {
-          },
-          "PreferredAvailabilityZone": "Multiple",
-          "PreferredMaintenanceWindow": "wed:06:00-wed:07:00"
-=======
           "CacheCluster": {
             "AutoMinorVersionUpgrade": true,
             "CacheClusterCreateTime": "2016-12-21T21:59:43.794Z",
@@ -4036,7 +3046,6 @@
             "PreferredAvailabilityZone": "Multiple",
             "PreferredMaintenanceWindow": "wed:06:00-wed:07:00"
           }
->>>>>>> 45247285
         },
         "comments": {
           "input": {
